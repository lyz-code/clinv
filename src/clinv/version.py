--- conflicted
+++ resolved
@@ -3,13 +3,9 @@
 import platform
 import sys
 
-<<<<<<< HEAD
-__version__ = "1.4.0"  # Do not edit this line manually, let `make bump` do it.
-=======
 # Do not edit the version manually, let `make bump` do it.
 
 __version__ = "1.4.0"
->>>>>>> 5635ee5d
 
 
 def version_info() -> str:
