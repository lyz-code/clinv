--- conflicted
+++ resolved
@@ -225,7 +225,7 @@
         if len(unused_entities) == 0:
             break
 
-<<<<<<< HEAD
+    repo.close()
     return list(unused_entities)
 
 
@@ -271,8 +271,4 @@
 def add(repo: Repository, entity: Entity) -> None:
     """Add an entity to the repository"""
     repo.add(entity)
-    repo.commit()
-=======
-    repo.close()
-    return list(unused_entities)
->>>>>>> 5635ee5d
+    repo.commit()