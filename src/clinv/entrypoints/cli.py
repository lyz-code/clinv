"""Command line interface definition."""

import logging
import sys
from contextlib import suppress
from typing import List, Optional

import click
from click.core import Context
from repository_orm import EntityNotFoundError, load_repository
from rich import box
from rich.live import Live
from rich.table import Table

from .. import services, views
<<<<<<< HEAD
from ..model import MODELS, RESOURCE_NAMES, RESOURCE_TYPES, Entity
from ..model.entity import EntityState
=======
from ..model import MODELS, RESOURCE_NAMES
>>>>>>> b7bb134f
from ..version import version_info
from . import load_adapters, load_config, load_logger
from .tui import PydanticQuestions

log = logging.getLogger(__name__)


@click.group()
@click.version_option(version="", message=version_info())
@click.option(
    "-c",
    "--config_path",
    default="~/.local/share/clinv/config.yaml",
    help="configuration file path",
    envvar="CLINV_CONFIG_PATH",
)
@click.option("-v", "--verbose", is_flag=True)
@click.pass_context
def cli(ctx: Context, config_path: str, verbose: bool) -> None:
    """Command line DevSecOps asset inventory."""
    ctx.ensure_object(dict)
    load_logger(verbose)
    config = load_config(config_path)
    ctx.obj["config"] = config
    ctx.obj["repo"] = load_repository(config.database_url, search_exception=False)
    ctx.obj["adapters"] = load_adapters(config)
    ctx.obj["prompter"] = PydanticQuestions()


@cli.command()
@click.pass_context
@click.argument(
    "resource_types",
    type=click.Choice(RESOURCE_NAMES),
    required=False,
    nargs=-1,
)
def update(ctx: Context, resource_types: List[str]) -> None:
    """Sync the inventory state with the resource providers."""
    if len(resource_types) == 0:
        resource_types = RESOURCE_NAMES

    services.update_sources(ctx.obj["repo"], ctx.obj["adapters"], resource_types)


@cli.command(name="print")
@click.pass_context
@click.argument("resource_id", type=str)
def print_(ctx: Context, resource_id: str) -> None:
    """Print the information of the resource."""
    repo = ctx.obj["repo"]

    for model in MODELS:
        with suppress(EntityNotFoundError):
            entity = repo.get(resource_id, model)
            repo.close()
            views.print_entity(entity)
            break

    if not repo.is_closed:
        model_names = [model.__name__ for model in MODELS]
        log.error(
            f'There are no entities of type {", ".join(model_names)} in the repository '
            f"with id {resource_id}."
        )
        repo.close()
        sys.exit(1)


@cli.command(name="list")
@click.pass_context
@click.argument(
    "resource_types", type=click.Choice(RESOURCE_NAMES), required=False, nargs=-1
)
@click.option("-a", "--all", "all_", is_flag=True)
@click.option("-i", "--inactive", is_flag=True)
def list_(
    ctx: Context, all_: bool, inactive: bool, resource_types: Optional[List[str]] = None
) -> None:
    """List the resources in the repository."""
    try:
        entities = services.list_entities(
            ctx.obj["repo"], resource_types, all_=all_, inactive=inactive
        )
    except EntityNotFoundError as error:
        log.error(str(error))
        ctx.obj["repo"].close()
        sys.exit(1)
    ctx.obj["repo"].close()

    views.list_entities(entities)


@cli.command(name="search")
@click.pass_context
@click.argument("regexp", type=str)
@click.argument(
    "resource_types", type=click.Choice(RESOURCE_NAMES), required=False, nargs=-1
)
@click.option("-a", "--all", "all_", is_flag=True)
@click.option("-i", "--inactive", is_flag=True)
def search(
    ctx: Context,
    regexp: str,
    all_: bool,
    inactive: bool,
    resource_types: Optional[List[str]] = None,
) -> None:
    """Search resources whose attribute match the regular expression."""
    # Build table
    table = Table(box=box.MINIMAL_HEAVY_HEAD)
    table.add_column("ID", justify="left", style="green")
    table.add_column("Name", justify="left", style="magenta")
    table.add_column("Type", justify="center", style="cyan")
    with Live(table, refresh_per_second=4, vertical_overflow="visible"):
        try:
            for entities in services.search(
                ctx.obj["repo"],
                regexp,
                all_=all_,
                inactive=inactive,
                resource_types=resource_types,
            ):
                views.add_entities_to_table(
                    table,
                    entities,
                )
        except EntityNotFoundError as error:
            log.error(str(error))
            ctx.obj["repo"].close()
            sys.exit(1)
    ctx.obj["repo"].close()


@cli.command(name="unused")
@click.pass_context
@click.argument(
    "resource_types", type=click.Choice(RESOURCE_NAMES), required=False, nargs=-1
)
def unused(
    ctx: Context,
    resource_types: Optional[List[str]] = None,
) -> None:
    """Search resources that don't belong to a Service or Project."""
    entities = services.unused(ctx.obj["repo"], resource_types)
    ctx.obj["repo"].close()

    views.list_entities(entities)


@cli.command(name="add")
@click.pass_context
@click.argument(
    "resource_type",
    type=click.Choice(["pro", "ser", "peo", "inf"]),
)
def add(ctx: Context, resource_type: str) -> None:
    """Add resources."""
    prompter = ctx.obj["prompter"]
    repo = ctx.obj["repo"]
    config = ctx.obj["config"]

    model = RESOURCE_TYPES[resource_type]
    choices = services.build_choices(repo, config, model)
    entity_data = {"id_": services.next_id(repo, model), "state": EntityState.RUNNING}
    resource = prompter.fill(model=model, choices=choices, entity_data=entity_data)

    services.add(repo, resource)


@cli.command(hidden=True)
def null() -> None:
    """Do nothing.

    Used for the tests until we have a better solution.
    """


if __name__ == "__main__":  # pragma: no cover
    cli()  # pylint: disable=E1120<|MERGE_RESOLUTION|>--- conflicted
+++ resolved
@@ -13,12 +13,8 @@
 from rich.table import Table
 
 from .. import services, views
-<<<<<<< HEAD
-from ..model import MODELS, RESOURCE_NAMES, RESOURCE_TYPES, Entity
+from ..model import MODELS, RESOURCE_NAMES, RESOURCE_TYPES
 from ..model.entity import EntityState
-=======
-from ..model import MODELS, RESOURCE_NAMES
->>>>>>> b7bb134f
 from ..version import version_info
 from . import load_adapters, load_config, load_logger
 from .tui import PydanticQuestions
