--- conflicted
+++ resolved
@@ -8,6 +8,12 @@
 import pytest
 from _pytest.logging import LogCaptureFixture
 from click.testing import CliRunner
+from clinv.config import Config
+from clinv.entrypoints.cli import cli
+from clinv.model import Entity, SecurityGroup, SecurityGroupRule
+from clinv.model.entity import EntityState
+from clinv.model.risk import Project, Service
+from clinv.version import __version__
 from prompt_toolkit.input.ansi_escape_sequences import REVERSE_ANSI_SEQUENCES
 from prompt_toolkit.keys import Keys
 from repository_orm import Repository, TinyDBRepository
@@ -17,17 +23,6 @@
     RDSFactory,
     ServiceFactory,
 )
-
-from clinv.config import Config
-from clinv.entrypoints.cli import cli
-<<<<<<< HEAD
-from clinv.model import Entity, SecurityGroup, SecurityGroupRule
-from clinv.model.entity import EntityState
-=======
-from clinv.model import SecurityGroup, SecurityGroupRule
->>>>>>> b7bb134f
-from clinv.model.risk import Project, Service
-from clinv.version import __version__
 
 from ..factories import EC2Factory
 
@@ -417,15 +412,10 @@
         Then: the EC2 resource and the service are returned.
         """
         entity = repo.add(EC2Factory.build(state="active"))
-<<<<<<< HEAD
-        service = repo.add(Service(id_="ser_001", state="active"))
-        project = repo.add(Project(id_="pro_001", state="active"))
-=======
         service = repo.add(
-            Service(id_="ser_01", access="public", state="active")  # type: ignore
+            Service(id_="ser_001", access="public", state="active")  # type: ignore
         )
-        project = repo.add(Project(id_="pro_01", state="active"))  # type: ignore
->>>>>>> b7bb134f
+        project = repo.add(Project(id_="pro_001", state="active"))  # type: ignore
         repo.commit()
 
         result = runner.invoke(cli, ["unused"])
@@ -445,15 +435,10 @@
         Then: the EC2 resource is returned, but not the service.
         """
         entity = repo.add(EC2Factory.build(state="active"))
-<<<<<<< HEAD
-        service = repo.add(Service(id_="ser_001", state="active"))
-        project = repo.add(Project(id_="pro_001", state="active"))
-=======
         service = repo.add(
-            Service(id_="ser_01", access="public", state="active")  # type: ignore
+            Service(id_="ser_001", access="public", state="active")  # type: ignore
         )
-        project = repo.add(Project(id_="pro_01", state="active"))  # type: ignore
->>>>>>> b7bb134f
+        project = repo.add(Project(id_="pro_001", state="active"))  # type: ignore
         repo.commit()
 
         result = runner.invoke(cli, ["unused", "ec2"])
