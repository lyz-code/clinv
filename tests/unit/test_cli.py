import logging
import unittest
from unittest.mock import call, patch
<<<<<<< HEAD

from clinv.cli import load_logger, load_parser
=======
>>>>>>> b9afd08a

import pytest
from clinv.cli import load_logger, load_parser, resource_types


<<<<<<< HEAD
    def test_can_specify_data_path(self):
        parsed = self.parser.parse_args(["-d", "/tmp/inventory.yaml"])
        self.assertEqual(parsed.data_path, "/tmp/inventory.yaml")

    def test_default_data_path(self):
        parsed = self.parser.parse_args([])
        self.assertEqual(
            parsed.data_path, "~/.local/share/clinv",
        )

    def test_can_specify_search_subcommand(self):
        parsed = self.parser.parse_args(["search", "instance_name"])
        self.assertEqual(parsed.subcommand, "search")
        self.assertEqual(parsed.search_string, "instance_name")

    def test_can_specify_generate_subcommand(self):
        parsed = self.parser.parse_args(["generate"])
        self.assertEqual(parsed.subcommand, "generate")

    def test_unassigned_subcommand_defaults_to_all(self):
        parsed = self.parser.parse_args(["unassigned"])
        self.assertEqual(parsed.subcommand, "unassigned")
        self.assertEqual(parsed.resource_type, "all")

    def test_can_specify_unassigned_ec2_subcommand(self):
        parsed = self.parser.parse_args(["unassigned", "ec2"])
        self.assertEqual(parsed.subcommand, "unassigned")
        self.assertEqual(parsed.resource_type, "ec2")

    def test_can_specify_unassigned_rds_subcommand(self):
        parsed = self.parser.parse_args(["unassigned", "rds"])
        self.assertEqual(parsed.subcommand, "unassigned")
        self.assertEqual(parsed.resource_type, "rds")

    def test_can_specify_unassigned_services_subcommand(self):
        parsed = self.parser.parse_args(["unassigned", "services"])
        self.assertEqual(parsed.subcommand, "unassigned")
        self.assertEqual(parsed.resource_type, "services")

    def test_can_specify_unassigned_people_subcommand(self):
        parsed = self.parser.parse_args(["unassigned", "people"])
        self.assertEqual(parsed.subcommand, "unassigned")
        self.assertEqual(parsed.resource_type, "people")

    def test_can_specify_unassigned_iam_users_subcommand(self):
        parsed = self.parser.parse_args(["unassigned", "iam_users"])
        self.assertEqual(parsed.subcommand, "unassigned")
        self.assertEqual(parsed.resource_type, "iam_users")

    def test_can_specify_unassigned_iam_groups_subcommand(self):
        parsed = self.parser.parse_args(["unassigned", "iam_groups"])
        self.assertEqual(parsed.subcommand, "unassigned")
        self.assertEqual(parsed.resource_type, "iam_groups")

    def test_can_specify_unassigned_informations_subcommand(self):
        parsed = self.parser.parse_args(["unassigned", "informations"])
        self.assertEqual(parsed.subcommand, "unassigned")
        self.assertEqual(parsed.resource_type, "informations")

    def test_can_specify_unassigned_route53_subcommand(self):
        parsed = self.parser.parse_args(["unassigned", "route53"])
        self.assertEqual(parsed.subcommand, "unassigned")
        self.assertEqual(parsed.resource_type, "route53")

    def test_can_specify_unassigned_security_groups_subcommand(self):
        parsed = self.parser.parse_args(["unassigned", "security_groups"])
        self.assertEqual(parsed.subcommand, "unassigned")
        self.assertEqual(parsed.resource_type, "security_groups")

    def test_can_specify_unassigned_vpc_subcommand(self):
        parsed = self.parser.parse_args(["unassigned", "vpc"])
        self.assertEqual(parsed.subcommand, "unassigned")
        self.assertEqual(parsed.resource_type, "vpc")

    def test_can_specify_list_subcommand(self):
        parsed = self.parser.parse_args(["list"])
        self.assertEqual(parsed.subcommand, "list")
        self.assertEqual(parsed.resource_type, None)

    def test_can_specify_list_rds_subcommand(self):
        parsed = self.parser.parse_args(["list", "rds"])
        self.assertEqual(parsed.subcommand, "list")
        self.assertEqual(parsed.resource_type, "rds")

    def test_can_specify_list_ec2_subcommand(self):
        parsed = self.parser.parse_args(["list", "ec2"])
        self.assertEqual(parsed.subcommand, "list")
        self.assertEqual(parsed.resource_type, "ec2")

    def test_can_specify_list_services_subcommand(self):
        parsed = self.parser.parse_args(["list", "services"])
        self.assertEqual(parsed.subcommand, "list")
        self.assertEqual(parsed.resource_type, "services")

    def test_can_specify_list_informations_subcommand(self):
        parsed = self.parser.parse_args(["list", "informations"])
        self.assertEqual(parsed.subcommand, "list")
        self.assertEqual(parsed.resource_type, "informations")

    def test_can_specify_list_people_subcommand(self):
        parsed = self.parser.parse_args(["list", "people"])
        self.assertEqual(parsed.subcommand, "list")
        self.assertEqual(parsed.resource_type, "people")

    def test_can_specify_list_iam_users_subcommand(self):
        parsed = self.parser.parse_args(["list", "iam_users"])
        self.assertEqual(parsed.subcommand, "list")
        self.assertEqual(parsed.resource_type, "iam_users")

    def test_can_specify_list_security_groups_subcommand(self):
        parsed = self.parser.parse_args(["list", "security_groups"])
        self.assertEqual(parsed.subcommand, "list")
        self.assertEqual(parsed.resource_type, "security_groups")

    def test_can_specify_list_vpc_subcommand(self):
        parsed = self.parser.parse_args(["list", "vpc"])
        self.assertEqual(parsed.subcommand, "list")
        self.assertEqual(parsed.resource_type, "vpc")

    def test_can_specify_export_subcommand(self):
        parsed = self.parser.parse_args(["export"])
        self.assertEqual(parsed.subcommand, "export")

    def test_export_has_default_file(self):
        parsed = self.parser.parse_args(["export"])
        self.assertEqual(parsed.export_path, "~/.local/share/clinv/inventory.ods")

    def test_export_can_specify_file_path(self):
        parsed = self.parser.parse_args(["export", "file.ods"])
        self.assertEqual(parsed.export_path, "file.ods")

    def test_can_specify_print_subcommand(self):
        parsed = self.parser.parse_args(["print", "resource_id"])
        self.assertEqual(parsed.subcommand, "print")
        self.assertEqual(parsed.search_string, "resource_id")

    def test_can_specify_monitor_subcommand(self):
        parsed = self.parser.parse_args(["monitor"])
        self.assertEqual(parsed.subcommand, "monitor")
        self.assertEqual(parsed.monitor_status, "true")

    def test_can_specify_monitor_monitor_subcommand(self):
        parsed = self.parser.parse_args(["monitor", "true"])
        self.assertEqual(parsed.subcommand, "monitor")
        self.assertEqual(parsed.monitor_status, "true")

    def test_can_specify_monitor_unmonitor_subcommand(self):
        parsed = self.parser.parse_args(["monitor", "false"])
        self.assertEqual(parsed.subcommand, "monitor")
        self.assertEqual(parsed.monitor_status, "false")

    def test_can_specify_monitor_unknown_subcommand(self):
        parsed = self.parser.parse_args(["monitor", "unknown"])
        self.assertEqual(parsed.subcommand, "monitor")
        self.assertEqual(parsed.monitor_status, "unknown")

    def test_can_specify_unused_subcommand(self):
        parsed = self.parser.parse_args(["unused"])
        self.assertEqual(parsed.subcommand, "unused")

    def test_can_specify_active_subcommand(self):
        parsed = self.parser.parse_args(["active"])
        self.assertEqual(parsed.subcommand, "active")
        self.assertEqual(parsed.resource_type, None)

    def test_can_specify_active_resource_type(self):
        parsed = self.parser.parse_args(["active", "ec2"])
        self.assertEqual(parsed.subcommand, "active")
        self.assertEqual(parsed.resource_type, "ec2")
=======
@pytest.fixture
def parser():
    yield load_parser()


class TestArgparse:
    def test_can_specify_data_path(self, parser):
        parsed = parser.parse_args(["-d", "/tmp/inventory.yaml"])

        assert parsed.data_path == "/tmp/inventory.yaml"

    def test_default_data_path(self, parser):
        parsed = parser.parse_args([])

        assert parsed.data_path == "~/.local/share/clinv"

    def test_can_specify_search_subcommand(self, parser):
        parsed = parser.parse_args(["search", "instance_name"])

        assert parsed.subcommand == "search"
        assert parsed.search_string == "instance_name"

    def test_generate_subcommand_defaults_to_all(self, parser):
        parsed = parser.parse_args(["generate"])

        assert parsed.subcommand == "generate"
        assert parsed.resource_type == "all"

    @pytest.mark.parametrize("resource_type", resource_types)
    def test_can_specify_resource_type_in_generate_subcommand(
        self, parser, resource_type
    ):
        parsed = parser.parse_args(["generate", resource_type])

        assert parsed.subcommand == "generate"
        assert parsed.resource_type == resource_type
>>>>>>> b9afd08a

    def test_unassigned_subcommand_defaults_to_all(self, parser):
        parsed = parser.parse_args(["unassigned"])

<<<<<<< HEAD
=======
        assert parsed.subcommand == "unassigned"
        assert parsed.resource_type == "all"

    @pytest.mark.parametrize("resource_type", resource_types)
    def test_can_specify_resource_type_in_unassigned_subcommand(
        self, parser, resource_type
    ):
        parsed = parser.parse_args(["unassigned", resource_type])

        assert parsed.subcommand == "unassigned"
        assert parsed.resource_type == resource_type

    def test_can_specify_list_subcommand_defaults_to_None(self, parser):
        parsed = parser.parse_args(["list"])

        assert parsed.subcommand == "list"
        assert parsed.resource_type is None

    @pytest.mark.parametrize("resource_type", resource_types)
    def test_can_specify_resource_type_in_list_subcommand(self, parser, resource_type):
        parsed = parser.parse_args(["list", resource_type])

        assert parsed.subcommand == "list"
        assert parsed.resource_type == resource_type

    def test_can_specify_export_subcommand(self, parser):
        parsed = parser.parse_args(["export"])
        assert parsed.subcommand == "export"

    def test_export_has_default_file(self, parser):
        parsed = parser.parse_args(["export"])
        assert parsed.export_path == "~/.local/share/clinv/inventory.ods"

    def test_export_can_specify_file_path(self, parser):
        parsed = parser.parse_args(["export", "file.ods"])
        assert parsed.export_path == "file.ods"

    def test_can_specify_print_subcommand(self, parser):
        parsed = parser.parse_args(["print", "resource_id"])
        assert parsed.subcommand == "print"
        assert parsed.search_string == "resource_id"

    def test_can_specify_monitor_subcommand(self, parser):
        parsed = parser.parse_args(["monitor"])
        assert parsed.subcommand == "monitor"
        assert parsed.monitor_status == "true"

    def test_can_specify_monitor_monitor_subcommand(self, parser):
        parsed = parser.parse_args(["monitor", "true"])
        assert parsed.subcommand == "monitor"
        assert parsed.monitor_status == "true"

    def test_can_specify_monitor_unmonitor_subcommand(self, parser):
        parsed = parser.parse_args(["monitor", "false"])
        assert parsed.subcommand == "monitor"
        assert parsed.monitor_status == "false"

    def test_can_specify_monitor_unknown_subcommand(self, parser):
        parsed = parser.parse_args(["monitor", "unknown"])
        assert parsed.subcommand == "monitor"
        assert parsed.monitor_status == "unknown"

    def test_can_specify_unused_subcommand(self, parser):
        parsed = parser.parse_args(["unused"])
        assert parsed.subcommand == "unused"

    def test_can_specify_active_subcommand(self, parser):
        parsed = parser.parse_args(["active"])
        assert parsed.subcommand == "active"
        assert parsed.resource_type is None

    def test_can_specify_active_resource_type(self, parser):
        parsed = parser.parse_args(["active", "ec2"])
        assert parsed.subcommand == "active"
        assert parsed.resource_type == "ec2"


>>>>>>> b9afd08a
class TestLogger(unittest.TestCase):
    def setUp(self):
        self.logging_patch = patch("clinv.cli.logging", autospect=True)
        self.logging = self.logging_patch.start()

        self.logging.DEBUG = 10
        self.logging.INFO = 20
        self.logging.WARNING = 30
        self.logging.ERROR = 40

    def tearDown(self):
        self.logging_patch.stop()

    def test_logger_is_configured_by_default(self):
        load_logger()
        self.assertEqual(
            self.logging.addLevelName.assert_has_calls(
                [
<<<<<<< HEAD
                    call(logging.INFO, "[\033[36mINFO\033[0m]"),
                    call(logging.ERROR, "[\033[31mERROR\033[0m]"),
                    call(logging.DEBUG, "[\033[32mDEBUG\033[0m]"),
                    call(logging.WARNING, "[\033[33mWARNING\033[0m]"),
=======
                    call(logging.INFO, "[\033[36m+\033[0m]"),
                    call(logging.ERROR, "[\033[31m+\033[0m]"),
                    call(logging.DEBUG, "[\033[32m+\033[0m]"),
                    call(logging.WARNING, "[\033[33m+\033[0m]"),
>>>>>>> b9afd08a
                ]
            ),
            None,
        )
        self.assertEqual(
            self.logging.basicConfig.assert_called_with(
                level=logging.WARNING, format="  %(levelname)s %(message)s",
            ),
            None,
        )<|MERGE_RESOLUTION|>--- conflicted
+++ resolved
@@ -1,187 +1,11 @@
 import logging
 import unittest
 from unittest.mock import call, patch
-<<<<<<< HEAD
-
-from clinv.cli import load_logger, load_parser
-=======
->>>>>>> b9afd08a
 
 import pytest
 from clinv.cli import load_logger, load_parser, resource_types
 
 
-<<<<<<< HEAD
-    def test_can_specify_data_path(self):
-        parsed = self.parser.parse_args(["-d", "/tmp/inventory.yaml"])
-        self.assertEqual(parsed.data_path, "/tmp/inventory.yaml")
-
-    def test_default_data_path(self):
-        parsed = self.parser.parse_args([])
-        self.assertEqual(
-            parsed.data_path, "~/.local/share/clinv",
-        )
-
-    def test_can_specify_search_subcommand(self):
-        parsed = self.parser.parse_args(["search", "instance_name"])
-        self.assertEqual(parsed.subcommand, "search")
-        self.assertEqual(parsed.search_string, "instance_name")
-
-    def test_can_specify_generate_subcommand(self):
-        parsed = self.parser.parse_args(["generate"])
-        self.assertEqual(parsed.subcommand, "generate")
-
-    def test_unassigned_subcommand_defaults_to_all(self):
-        parsed = self.parser.parse_args(["unassigned"])
-        self.assertEqual(parsed.subcommand, "unassigned")
-        self.assertEqual(parsed.resource_type, "all")
-
-    def test_can_specify_unassigned_ec2_subcommand(self):
-        parsed = self.parser.parse_args(["unassigned", "ec2"])
-        self.assertEqual(parsed.subcommand, "unassigned")
-        self.assertEqual(parsed.resource_type, "ec2")
-
-    def test_can_specify_unassigned_rds_subcommand(self):
-        parsed = self.parser.parse_args(["unassigned", "rds"])
-        self.assertEqual(parsed.subcommand, "unassigned")
-        self.assertEqual(parsed.resource_type, "rds")
-
-    def test_can_specify_unassigned_services_subcommand(self):
-        parsed = self.parser.parse_args(["unassigned", "services"])
-        self.assertEqual(parsed.subcommand, "unassigned")
-        self.assertEqual(parsed.resource_type, "services")
-
-    def test_can_specify_unassigned_people_subcommand(self):
-        parsed = self.parser.parse_args(["unassigned", "people"])
-        self.assertEqual(parsed.subcommand, "unassigned")
-        self.assertEqual(parsed.resource_type, "people")
-
-    def test_can_specify_unassigned_iam_users_subcommand(self):
-        parsed = self.parser.parse_args(["unassigned", "iam_users"])
-        self.assertEqual(parsed.subcommand, "unassigned")
-        self.assertEqual(parsed.resource_type, "iam_users")
-
-    def test_can_specify_unassigned_iam_groups_subcommand(self):
-        parsed = self.parser.parse_args(["unassigned", "iam_groups"])
-        self.assertEqual(parsed.subcommand, "unassigned")
-        self.assertEqual(parsed.resource_type, "iam_groups")
-
-    def test_can_specify_unassigned_informations_subcommand(self):
-        parsed = self.parser.parse_args(["unassigned", "informations"])
-        self.assertEqual(parsed.subcommand, "unassigned")
-        self.assertEqual(parsed.resource_type, "informations")
-
-    def test_can_specify_unassigned_route53_subcommand(self):
-        parsed = self.parser.parse_args(["unassigned", "route53"])
-        self.assertEqual(parsed.subcommand, "unassigned")
-        self.assertEqual(parsed.resource_type, "route53")
-
-    def test_can_specify_unassigned_security_groups_subcommand(self):
-        parsed = self.parser.parse_args(["unassigned", "security_groups"])
-        self.assertEqual(parsed.subcommand, "unassigned")
-        self.assertEqual(parsed.resource_type, "security_groups")
-
-    def test_can_specify_unassigned_vpc_subcommand(self):
-        parsed = self.parser.parse_args(["unassigned", "vpc"])
-        self.assertEqual(parsed.subcommand, "unassigned")
-        self.assertEqual(parsed.resource_type, "vpc")
-
-    def test_can_specify_list_subcommand(self):
-        parsed = self.parser.parse_args(["list"])
-        self.assertEqual(parsed.subcommand, "list")
-        self.assertEqual(parsed.resource_type, None)
-
-    def test_can_specify_list_rds_subcommand(self):
-        parsed = self.parser.parse_args(["list", "rds"])
-        self.assertEqual(parsed.subcommand, "list")
-        self.assertEqual(parsed.resource_type, "rds")
-
-    def test_can_specify_list_ec2_subcommand(self):
-        parsed = self.parser.parse_args(["list", "ec2"])
-        self.assertEqual(parsed.subcommand, "list")
-        self.assertEqual(parsed.resource_type, "ec2")
-
-    def test_can_specify_list_services_subcommand(self):
-        parsed = self.parser.parse_args(["list", "services"])
-        self.assertEqual(parsed.subcommand, "list")
-        self.assertEqual(parsed.resource_type, "services")
-
-    def test_can_specify_list_informations_subcommand(self):
-        parsed = self.parser.parse_args(["list", "informations"])
-        self.assertEqual(parsed.subcommand, "list")
-        self.assertEqual(parsed.resource_type, "informations")
-
-    def test_can_specify_list_people_subcommand(self):
-        parsed = self.parser.parse_args(["list", "people"])
-        self.assertEqual(parsed.subcommand, "list")
-        self.assertEqual(parsed.resource_type, "people")
-
-    def test_can_specify_list_iam_users_subcommand(self):
-        parsed = self.parser.parse_args(["list", "iam_users"])
-        self.assertEqual(parsed.subcommand, "list")
-        self.assertEqual(parsed.resource_type, "iam_users")
-
-    def test_can_specify_list_security_groups_subcommand(self):
-        parsed = self.parser.parse_args(["list", "security_groups"])
-        self.assertEqual(parsed.subcommand, "list")
-        self.assertEqual(parsed.resource_type, "security_groups")
-
-    def test_can_specify_list_vpc_subcommand(self):
-        parsed = self.parser.parse_args(["list", "vpc"])
-        self.assertEqual(parsed.subcommand, "list")
-        self.assertEqual(parsed.resource_type, "vpc")
-
-    def test_can_specify_export_subcommand(self):
-        parsed = self.parser.parse_args(["export"])
-        self.assertEqual(parsed.subcommand, "export")
-
-    def test_export_has_default_file(self):
-        parsed = self.parser.parse_args(["export"])
-        self.assertEqual(parsed.export_path, "~/.local/share/clinv/inventory.ods")
-
-    def test_export_can_specify_file_path(self):
-        parsed = self.parser.parse_args(["export", "file.ods"])
-        self.assertEqual(parsed.export_path, "file.ods")
-
-    def test_can_specify_print_subcommand(self):
-        parsed = self.parser.parse_args(["print", "resource_id"])
-        self.assertEqual(parsed.subcommand, "print")
-        self.assertEqual(parsed.search_string, "resource_id")
-
-    def test_can_specify_monitor_subcommand(self):
-        parsed = self.parser.parse_args(["monitor"])
-        self.assertEqual(parsed.subcommand, "monitor")
-        self.assertEqual(parsed.monitor_status, "true")
-
-    def test_can_specify_monitor_monitor_subcommand(self):
-        parsed = self.parser.parse_args(["monitor", "true"])
-        self.assertEqual(parsed.subcommand, "monitor")
-        self.assertEqual(parsed.monitor_status, "true")
-
-    def test_can_specify_monitor_unmonitor_subcommand(self):
-        parsed = self.parser.parse_args(["monitor", "false"])
-        self.assertEqual(parsed.subcommand, "monitor")
-        self.assertEqual(parsed.monitor_status, "false")
-
-    def test_can_specify_monitor_unknown_subcommand(self):
-        parsed = self.parser.parse_args(["monitor", "unknown"])
-        self.assertEqual(parsed.subcommand, "monitor")
-        self.assertEqual(parsed.monitor_status, "unknown")
-
-    def test_can_specify_unused_subcommand(self):
-        parsed = self.parser.parse_args(["unused"])
-        self.assertEqual(parsed.subcommand, "unused")
-
-    def test_can_specify_active_subcommand(self):
-        parsed = self.parser.parse_args(["active"])
-        self.assertEqual(parsed.subcommand, "active")
-        self.assertEqual(parsed.resource_type, None)
-
-    def test_can_specify_active_resource_type(self):
-        parsed = self.parser.parse_args(["active", "ec2"])
-        self.assertEqual(parsed.subcommand, "active")
-        self.assertEqual(parsed.resource_type, "ec2")
-=======
 @pytest.fixture
 def parser():
     yield load_parser()
@@ -218,13 +42,10 @@
 
         assert parsed.subcommand == "generate"
         assert parsed.resource_type == resource_type
->>>>>>> b9afd08a
 
     def test_unassigned_subcommand_defaults_to_all(self, parser):
         parsed = parser.parse_args(["unassigned"])
 
-<<<<<<< HEAD
-=======
         assert parsed.subcommand == "unassigned"
         assert parsed.resource_type == "all"
 
@@ -302,7 +123,6 @@
         assert parsed.resource_type == "ec2"
 
 
->>>>>>> b9afd08a
 class TestLogger(unittest.TestCase):
     def setUp(self):
         self.logging_patch = patch("clinv.cli.logging", autospect=True)
@@ -321,17 +141,10 @@
         self.assertEqual(
             self.logging.addLevelName.assert_has_calls(
                 [
-<<<<<<< HEAD
-                    call(logging.INFO, "[\033[36mINFO\033[0m]"),
-                    call(logging.ERROR, "[\033[31mERROR\033[0m]"),
-                    call(logging.DEBUG, "[\033[32mDEBUG\033[0m]"),
-                    call(logging.WARNING, "[\033[33mWARNING\033[0m]"),
-=======
                     call(logging.INFO, "[\033[36m+\033[0m]"),
                     call(logging.ERROR, "[\033[31m+\033[0m]"),
                     call(logging.DEBUG, "[\033[32m+\033[0m]"),
                     call(logging.WARNING, "[\033[33m+\033[0m]"),
->>>>>>> b9afd08a
                 ]
             ),
             None,
