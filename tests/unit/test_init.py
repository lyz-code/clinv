import unittest
from unittest.mock import patch

from clinv import main


class TestMain(unittest.TestCase):
    def setUp(self):
        self.parser_patch = patch("clinv.load_parser", autospect=True)
        self.parser = self.parser_patch.start()
        self.parser_args = self.parser.return_value.parse_args.return_value

        self.inventory_patch = patch("clinv.Inventory", autospect=True)
        self.inventory = self.inventory_patch.start()

    def tearDown(self):
        self.parser_patch.stop()
        self.inventory_patch.stop()

    def test_main_loads_parser(self):
        self.parser.parse_args = True
        main()
        self.assertTrue(self.parser.called)

    @patch("clinv.load_logger")
    def test_main_loads_logger(self, loggerMock):
        self.parser.parse_args = True
        main()
        self.assertTrue(loggerMock.called)

    def test_main_loads_inventory(self):
        self.parser.parse_args = True
        self.parser_args.data_path = "path"
        main()
        self.assertEqual(
            self.inventory.assert_called_with("path"), None,
        )

    def test_generate_subcommand(self):
        self.parser_args.subcommand = "generate"
        main()
        self.assertTrue(self.inventory.return_value.generate.called)

<<<<<<< HEAD
=======
    def test_generate_subcommand_with_resource_type(self):
        self.parser_args.subcommand = "generate"
        self.parser_args.resource_type = "ec2"
        main()

        self.inventory.return_value.generate.assert_called_with("ec2")

>>>>>>> b9afd08a
    @patch("clinv.SearchReport")
    def test_search_subcommand(self, reportMock):
        self.parser_args.subcommand = "search"
        self.parser_args.search_string = "inst"
        main()
        self.assertTrue(self.inventory.return_value.load.called)
        self.assertEqual(
            reportMock.assert_called_with(self.inventory.return_value), None,
        )
        self.assertEqual(
            reportMock.return_value.output.assert_called_with("inst"), None,
        )

    @patch("clinv.UnassignedReport")
    def test_unassigned_subcommand(self, reportMock):
        self.parser_args.subcommand = "unassigned"
        self.parser_args.resource_type = "ec2"
        main()
        self.assertTrue(self.inventory.return_value.load.called)
        self.assertEqual(
            reportMock.assert_called_with(self.inventory.return_value), None,
        )
        self.assertEqual(
            reportMock.return_value.output.assert_called_with("ec2"), None,
        )

    @patch("clinv.ListReport")
    def test_list_subcommand(self, reportMock):
        self.parser_args.resource_type = "ec2"
        self.parser_args.subcommand = "list"
        main()
        self.assertTrue(self.inventory.return_value.load.called)
        self.assertEqual(
            reportMock.assert_called_with(self.inventory.return_value), None,
        )
        self.assertEqual(
            reportMock.return_value.output.assert_called_with("ec2"), None,
        )

    @patch("clinv.ActiveReport")
    def test_active_subcommand(self, reportMock):
        self.parser_args.resource_type = "ec2"
        self.parser_args.subcommand = "active"
        main()
        self.assertTrue(self.inventory.return_value.load.called)
        self.assertEqual(
            reportMock.assert_called_with(self.inventory.return_value), None,
        )
        self.assertEqual(
            reportMock.return_value.output.assert_called_with("ec2"), None,
        )

    @patch("clinv.ExportReport")
    def test_export_subcommand(self, reportMock):
        self.parser_args.subcommand = "export"
        self.parser_args.export_path = "file.ods"
        main()
        self.assertTrue(self.inventory.return_value.load.called)
        self.assertEqual(
            reportMock.assert_called_with(self.inventory.return_value), None,
        )
        self.assertEqual(
            reportMock.return_value.output.assert_called_with("file.ods"), None,
        )

    @patch("clinv.PrintReport")
    def test_print_subcommand(self, reportMock):
        self.parser_args.subcommand = "print"
        self.parser_args.search_string = "resource_id"
        main()
        self.assertTrue(self.inventory.return_value.load.called)
        self.assertEqual(
            reportMock.assert_called_with(self.inventory.return_value), None,
        )
        self.assertEqual(
            reportMock.return_value.output.assert_called_with("resource_id"), None,
        )

    @patch("clinv.MonitorReport")
    def test_monitor_subcommand(self, reportMock):
        self.parser_args.subcommand = "monitor"
        self.parser_args.monitor_status = "true"
        main()
        self.assertTrue(self.inventory.return_value.load.called)
        self.assertEqual(
            reportMock.assert_called_with(self.inventory.return_value), None,
        )
        self.assertEqual(
            reportMock.return_value.output.assert_called_with("true"), None,
        )

    @patch("clinv.UnusedReport")
    def test_unused_subcommand(self, reportMock):
        self.parser_args.subcommand = "unused"
        main()
        self.assertTrue(self.inventory.return_value.load.called)
        self.assertEqual(
            reportMock.assert_called_with(self.inventory.return_value), None,
        )
        self.assertEqual(
            reportMock.return_value.output.assert_called_with(), None,
        )<|MERGE_RESOLUTION|>--- conflicted
+++ resolved
@@ -41,8 +41,6 @@
         main()
         self.assertTrue(self.inventory.return_value.generate.called)
 
-<<<<<<< HEAD
-=======
     def test_generate_subcommand_with_resource_type(self):
         self.parser_args.subcommand = "generate"
         self.parser_args.resource_type = "ec2"
@@ -50,7 +48,6 @@
 
         self.inventory.return_value.generate.assert_called_with("ec2")
 
->>>>>>> b9afd08a
     @patch("clinv.SearchReport")
     def test_search_subcommand(self, reportMock):
         self.parser_args.subcommand = "search"
