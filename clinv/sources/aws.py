"""
Module to store the AWS sources used by Clinv.

Classes:
    AWSBasesrc: Class to gather the common methods for the AWS sources.
    EC2src: Class to gather and manipulate the AWS EC2 sources.
    IAMGroupsrc: Class to gather and manipulate the AWS IAM Groups sources.
    IAMUsersrc: Class to gather and manipulate the AWS IAM Users sources.
    RDSsrc: Class to gather and manipulate the AWS RDS sources.
    Route53src: Class to gather and manipulate the AWS Route53 sources.
    S3src: Class to gather and manipulate the AWS S3 sources.
    SecurityGroupsrc: Class to gather and manipulate the AWS Security Groups
        sources.
    VPCsrc: Class to gather and manipulate the AWS VPC sources.

    ClinvAWSResource: Abstract class to extend ClinvGenericResource, it gathers
        common method and attributes for the AWS resources.
    EC2: Abstract class to extend ClinvAWSResource, it gathers method and
        attributes for the EC2 resources.
    IAMGroup: Abstract class to extend ClinvGenericResource, it gathers method
        and attributes for the IAM Group resources.
    IAMUser: Abstract class to extend ClinvGenericResource, it gathers method
        and attributes for the IAM User resources.
    RDS: Abstract class to extend ClinvAWSResource, it gathers method and
        attributes for the RDS resources.
    Route53: Abstract class to extend ClinvGenericResource, it gathers method
        and attributes for the Route53 resources.
    S3: Abstract class to extend ClinvGenericResource, it gathers method
        and attributes for the S3 resources.
    SecurityGroup: Abstract class to extend ClinvGenericResource, it gathers
        method and attributes for the SecurityGroup resources.
    VPC: Abstract class to extend ClinvGenericResource, it gathers method
        and attributes for the VPC resources.
"""

from clinv.sources import ClinvSourcesrc, ClinvGenericResource
import boto3
import re


class AWSBasesrc(ClinvSourcesrc):
    """
    Class to gather the common methods for the AWS sources.

    Public properties:
        regions (list): List of the AWS regions.

    Public attributes:
        source_data (dict): Aggregated source supplied data.
        user_data (dict): Aggregated user supplied data.
        log (logging object):
    """

    def __init__(self, source_data={}, user_data={}):
        super().__init__(source_data, user_data)

    @property
    def regions(self):
        """
        Do aggregation of the AWS regions to generate the self.regions list.

        Returns:
            list: AWS Regions.
        """
        ec2 = boto3.client('ec2')
        return [
            region['RegionName']
            for region in ec2.describe_regions()['Regions']
        ]


class EC2src(AWSBasesrc):
    """
    Class to gather and manipulate the EC2 resources.

    Parameters:
        source_data (dict): EC2src compatible source_data
        dictionary.
        user_data (dict): EC2src compatible user_data dictionary.

    Public methods:
        generate_source_data: Generates the source_data attribute and returns
            it.
        generate_user_data: Generates the user_data attribute and returns it.
        generate_inventory: Generates the inventory dictionary with the source
            resource.

    Public attributes:
        id (str): ID of the resource.
        source_data (dict): Aggregated source supplied data.
        user_data (dict): Aggregated user supplied data.
        log (logging object):
    """

    def __init__(self, source_data={}, user_data={}):
        super().__init__(source_data, user_data)
        self.id = 'ec2'

    def generate_source_data(self):
        """
        Do aggregation of the source data to generate the source dictionary
        into self.source_data, with the following structure:
        {
            'us-east-1': [
                {
                    'Groups': [],
                    'Instances': [
                        {
                            'ImageId': 'ami-ffcsssss',
                            'InstanceId': 'i-023desldk394995ss',
                            'InstanceType': 'c4.4xlarge',
                            'LaunchTime': datetime.datetime(
                                2018, 5, 10, 7, 13, 17, tzinfo=tzutc()
                            ),
                            'NetworkInterfaces': [
                                {
                                    'PrivateIpAddresses': [
                                        {
                                            'Association': {
                                                'IpOwnerId': '585394460090',
                                                'PublicDnsName': 'ec2.com',
                                                'PublicIp': '32.312.444.22'
                                            },
                                            'Primary': True,
                                            'PrivateDnsName': 'ec2.nternal',
                                            'PrivateIpAddress': '1.1.1.1',
                                        }
                                    ],
                                }
                            ],
                            'SecurityGroups': [
                                {
                                    'GroupId': 'sg-f2234gf6',
                                    'GroupName': 'sg-1'
                                },
                                {
                                    'GroupId': 'sg-cwfccs17',
                                    'GroupName': 'sg-2'
                                }
                            ],
                            'State': {'Code': 16, 'Name': 'running'},
                            'StateTransitionReason': '',
                            'Tags': [{'Key': 'Name', 'Value': 'name'}],
                            'VpcId': 'vpc-31084921'
                        }
                    ],
                    'OwnerId': '585394460090',
                    'ReservationId': 'r-039ed99cad2bb3da5'
                },
            ],
        }

        Returns:
            dict: content of self.source_data.
        """

        self.log.info('Fetching EC2 inventory')
        self.source_data = {}

        for region in self.regions:
            ec2 = boto3.client('ec2', region_name=region)
            self.source_data[region] = \
                ec2.describe_instances()['Reservations']

        prune_keys = [
            'AmiLaunchIndex',
            'Architecture',
            'BlockDeviceMappings',
            'CapacityReservationSpecification',
            'ClientToken',
            'CpuOptions',
            'EbsOptimized',
            'HibernationOptions',
            'Hypervisor',
            'KeyName',
            'Monitoring',
            'Placement',
            'PrivateDnsName',
            'PrivateIpAddress',
            'ProductCodes',
            'PublicDnsName',
            'PublicIpAddress',
            'RootDeviceName',
            'RootDeviceType',
            'SourceDestCheck',
            'SubnetId',
            'VirtualizationType',
        ]
        network_prune_keys = [
            'Association',
            'Attachment',
            'Description',
            'Groups',
            'InterfaceType',
            'Ipv6Addresses',
            'MacAddress',
            'NetworkInterfaceId',
            'OwnerId',
            'PrivateDnsName',
            'PrivateIpAddress',
            'SourceDestCheck',
            'Status',
            'SubnetId',
            'VpcId',
        ]

        for region in self.source_data.keys():
            for resource in self.source_data[region]:
                for instance in resource['Instances']:
                    instance = self.prune_dictionary(instance, prune_keys)
                    for interface in instance['NetworkInterfaces']:
                        interface = self.prune_dictionary(
                            interface,
                            network_prune_keys
                        )
        return self.source_data

    def generate_user_data(self):
        """
        Do aggregation of the user data to populate the self.user_data
        attribute with the user_data.yaml information or with default values.

        It needs the information of self.source_data, therefore it should be
        called after generate_source_data.

        Returns:
            dict: content of self.user_data.
        """

        for region in self.source_data.keys():
            for resource in self.source_data[region]:
                for instance in resource['Instances']:
                    instance_id = instance['InstanceId']
                    try:
                        self.user_data[instance_id]
                    except KeyError:
                        self.user_data[instance_id] = {
                            'description': '',
                            'to_destroy': 'tbd',
                            'environment': 'tbd',
                            'monitored': 'tbd',
                            'region': region,
                        }

        return self.user_data

    def generate_inventory(self):
        """
        Do aggregation of the user and source data to populate the self.inv
        attribute with EC2 resources.

        It needs the information of self.source_data and self.user_data,
        therefore it should be called after generate_source_data and
        generate_user_data.

        Returns:
            dict: EC2 inventory with user and source data
        """

        inventory = {}
        for region in self.source_data.keys():
            for resource in self.source_data[region]:
                for instance in resource['Instances']:
                    instance_id = instance['InstanceId']

                    for key, value in \
                            self.user_data[instance_id].items():
                        instance[key] = value

                    inventory[instance_id] = EC2(
                        {
                            instance_id: instance
                        }
                    )
        return inventory


class IAMGroupsrc(AWSBasesrc):
    """
    Class to gather and manipulate the IAMGroup resources.

    Parameters:
        source_data (dict): IAMGroupsrc compatible source_data
        dictionary.
        user_data (dict): IAMGroupsrc compatible user_data dictionary.

    Public methods:
        generate_source_data: Generates the source_data attribute and returns
            it.
        generate_user_data: Generates the user_data attribute and returns it.
        generate_inventory: Generates the inventory dictionary with the source
            resource.

    Public attributes:
        id (str): ID of the resource.
        source_data (dict): Aggregated source supplied data.
        user_data (dict): Aggregated user supplied data.
        log (logging object):
    """

    def __init__(self, source_data={}, user_data={}):
        super().__init__(source_data, user_data)
        self.id = 'iam_groups'

    def generate_source_data(self):
        """
        Do aggregation of the source data to generate the source dictionary
        into self.source_data, with the following structure:
            {
            }

        Returns:
            dict: content of self.source_data.
        """

        self.log.info('Fetching IAMGroup inventory')
        self.source_data = {}

        iam = boto3.client('iam')
        iam_group_names = [
            group['GroupName']
            for group in iam.list_groups()['Groups']
        ]

        for group_name in iam_group_names:
            group_data = iam.get_group(GroupName=group_name)
            group_id = group_data['Group']['Arn']
            self.source_data[group_id] = group_data['Group']
            self.source_data[group_id].pop('Arn')
            self.source_data[group_id]['Users'] = [
                user['Arn']
                for user in group_data['Users']
            ]
            self.source_data[group_id]['InlinePolicies'] = [
                policy
                for policy in iam.list_group_policies(
                    GroupName=group_name
                )['PolicyNames']
            ]
            self.source_data[group_id]['AttachedPolicies'] = [
                policy['PolicyArn']
                for policy in iam.list_attached_group_policies(
                    GroupName=group_name
                )['AttachedPolicies']
            ]

        return self.source_data

    def generate_user_data(self):
        """
        Do aggregation of the user data to populate the self.user_data
        attribute with the user_data.yaml information or with default values.

        It needs the information of self.source_data, therefore it should be
        called after generate_source_data.

        Returns:
            dict: content of self.user_data.
        """

        for resource_id, resource in self.source_data.items():
            # Define the default user_data of the record
            try:
                self.user_data[resource_id]
            except KeyError:
                self.user_data[resource_id] = {
                    'name': resource['GroupName'],
                    'description': 'tbd',
                    'to_destroy': 'tbd',
                    'state': 'tbd',
                    'desired_users': resource['Users']
                }

        return self.user_data

    def generate_inventory(self):
        """
        Do aggregation of the user and source data to populate the self.inv
        attribute with IAMGroup resources.

        It needs the information of self.source_data and self.user_data,
        therefore it should be called after generate_source_data and
        generate_user_data.

        Returns:
            dict: IAMGroup inventory with user and source data
        """

        inventory = {}

        for resource_id, resource in self.source_data.items():
            # Load the user_data into the source_data record
            for key, value in self.user_data[resource_id].items():
                resource[key] = value

            inventory[resource_id] = IAMGroup({resource_id: resource})

        return inventory


class IAMUsersrc(AWSBasesrc):
    """
    Class to gather and manipulate the IAM User resources.

    Parameters:
        source_data (dict): IAMUsersrc compatible source_data
        dictionary.
        user_data (dict): IAMUsersrc compatible user_data dictionary.

    Public methods:
        generate_source_data: Generates the source_data attribute and returns
            it.
        generate_user_data: Generates the user_data attribute and returns it.
        generate_inventory: Generates the inventory dictionary with the source
            resource.

    Public attributes:
        id (str): ID of the resource.
        source_data (dict): Aggregated source supplied data.
        user_data (dict): Aggregated user supplied data.
        log (logging object):
    """

    def __init__(self, source_data={}, user_data={}):
        super().__init__(source_data, user_data)
        self.id = 'iam_users'

    def generate_source_data(self):
        """
        Do aggregation of the source data to generate the source dictionary
        into self.source_data, with the following structure:
            {
                'arn:aws:iam::XXXXXXXXXXXX:user/user_1': {
                    'UserName': 'User 1'
                    'Path': '/',
                    'CreateDate': datetime.datetime(
                        2019, 2, 7, 12, 15, 57, tzinfo=tzutc()
                    ),
                    'UserId': 'XXXXXXXXXXXXXXXXXXXXX',
                },
                'arn:aws:iam::XXXXXXXXXXXX:user/user_2': {
                    'UserName': 'User 2'
                    'Path': '/',
                    'CreateDate': datetime.datetime(
                        2019, 2, 7, 12, 15, 57, tzinfo=tzutc()
                    ),
                    'UserId': 'XXXXXXXXXXXXXXXXXXXXX',
                },
            }

        Returns:
            dict: content of self.source_data.
        """

        self.log.info('Fetching IAM users inventory')
        self.source_data = {}

        iam = boto3.client('iam')
        iam_users = iam.list_users()['Users']

        for record in iam_users:
            user_id = record['Arn']
            record.pop('Arn')
            try:
                record.pop('PasswordLastUsed')
            except KeyError:
                pass
            self.source_data[user_id] = record

        return self.source_data

    def generate_user_data(self):
        """
        Do aggregation of the user data to populate the self.user_data
        attribute with the user_data.yaml information or with default values.

        It needs the information of self.source_data, therefore it should be
        called after generate_source_data.

        Returns:
            dict: content of self.user_data.
        """

        for resource_id, resource in self.source_data.items():
            # Define the default user_data of the record
            try:
                self.user_data[resource_id]
            except KeyError:
                self.user_data[resource_id] = {
                    'name': resource['UserName'],
                    'description': 'tbd',
                    'to_destroy': 'tbd',
                    'state': 'tbd',
                }

        return self.user_data

    def generate_inventory(self):
        """
        Do aggregation of the user and source data to populate the self.inv
        attribute with IAM resources.

        It needs the information of self.source_data and self.user_data,
        therefore it should be called after generate_source_data and
        generate_user_data.

        Returns:
            dict: IAM inventory with user and source data
        """

        inventory = {}

        for resource_id, resource in self.source_data.items():
            # Load the user_data into the source_data record
            for key, value in self.user_data[resource_id].items():
                resource[key] = value

            inventory[resource_id] = IAMUser({resource_id: resource})

        return inventory


class RDSsrc(AWSBasesrc):
    """
    Class to gather and manipulate the AWS RDS resources.

    Parameters:
        source_data (dict): RDSsrc compatible source_data
        dictionary.
        user_data (dict): RDSsrc compatible user_data dictionary.

    Public methods:
        generate_source_data: Generates the source_data attribute and returns
            it.
        generate_user_data: Generates the user_data attribute and returns it.
        generate_inventory: Generates the inventory dictionary with the source
            resource.

    Public attributes:
        id (str): ID of the resource.
        source_data (dict): Aggregated source supplied data.
        user_data (dict): Aggregated user supplied data.
        log (logging object):
    """

    def __init__(self, source_data={}, user_data={}):
        super().__init__(source_data, user_data)
        self.id = 'rds'

    def generate_source_data(self):
        """
        Do aggregation of the source data to generate the source dictionary
        into self.source_data, with the following structure:
            {
            'us-east-1': [
                {
                    'AllocatedStorage': 100,
                    'AssociatedRoles': [],
                    'AutoMinorVersionUpgrade': True,
                    'AvailabilityZone': 'us-east-1a',
                    'BackupRetentionPeriod': 7,
                    'CACertificateIdentifier': 'rds-ca-2015',
                    'DBInstanceArn': 'arn:aws:rds:us-east-1:224119285:db:db',
                    'DBInstanceClass': 'db.t2.micro',
                    'DBInstanceIdentifier': 'rds-name',
                    'DBInstanceStatus': 'available',
                    'DBSecurityGroups': [],
                    'DBSubnetGroup': {
                        'DBSubnetGroupDescription': 'Created from the RDS '
                        'Management Console',
                        'DBSubnetGroupName': 'default-vpc-v2dcp2jh',
                        'SubnetGroupStatus': 'Complete',
                        'Subnets': [
                            {
                                'SubnetAvailabilityZone': {
                                    'Name': 'us-east-1a'
                                },
                                'SubnetIdentifier': 'subnet-42sfl222',
                                'SubnetStatus': 'Active'
                            },
                            {
                                'SubnetAvailabilityZone': {
                                    'Name': 'us-east-1e'
                                },
                                'SubnetIdentifier': 'subnet-42sfl221',
                                'SubnetStatus': 'Active'
                            },
                        ],
                        'VpcId': 'vpc-v2dcp2jh'},
                    'DbiResourceId': 'db-YDFL2',
                    'DeletionProtection': True,
                    'Endpoint': {
                        'Address': 'rds-name.us-east-1.rds.amazonaws.com',
                        'HostedZoneId': '202FGHSL2JKCFW',
                        'Port': 5521
                    },
                    'Engine': 'mariadb',
                    'EngineVersion': '1.2',
                    'InstanceCreateTime': datetime.datetime(
                        2019, 6, 17, 15, 15, 8, 461000, tzinfo=tzutc()
                    ),
                    'Iops': 1000,
                    'MasterUsername': 'root',
                    'MultiAZ': True,
                    'PreferredBackupWindow': '03:00-04:00',
                    'PreferredMaintenanceWindow': 'fri:04:00-fri:05:00',
                    'PubliclyAccessible': False,
                    'StorageEncrypted': True,
                },
            ],
        }

        Returns:
            dict: content of self.source_data.
        """

        self.log.info('Fetching RDS inventory')
        self.source_data = {}

        for region in self.regions:
            rds = boto3.client('rds', region_name=region)
            self.source_data[region] = \
                rds.describe_db_instances()['DBInstances']

        prune_keys = [
            'CopyTagsToSnapshot',
            'DBParameterGroups',
            'DbInstancePort',
            'DomainMemberships',
            'EnhancedMonitoringResourceArn',
            'IAMDatabaseAuthenticationEnabled',
            'LatestRestorableTime',
            'LicenseModel',
            'MonitoringInterval',
            'MonitoringRoleArn',
            'OptionGroupMemberships',
            'PendingModifiedValues',
            'PerformanceInsightsEnabled',
            'PerformanceInsightsKMSKeyId',
            'PerformanceInsightsRetentionPeriod',
            'ReadReplicaDBInstanceIdentifiers',
            'StorageType',
        ]

        for region in self.source_data.keys():
            for resource in self.source_data[region]:
                resource = self.prune_dictionary(resource, prune_keys)

        return self.source_data

    def generate_user_data(self):
        """
        Do aggregation of the user data to populate the self.user_data
        attribute with the user_data.yaml information or with default values.

        It needs the information of self.source_data, therefore it should be
        called after generate_source_data.

        Returns:
            dict: content of self.user_data.
        """

        for region in self.source_data.keys():
            for resource in self.source_data[region]:
                resource_id = resource['DbiResourceId']
                # Define the default user_data of the resource
                try:
                    self.user_data[resource_id]
                except KeyError:
                    self.user_data[resource_id] = {
                        'description': '',
                        'to_destroy': 'tbd',
                        'environment': 'tbd',
                        'monitored': 'tbd',
                        'region': region,
                    }
        return self.user_data

    def generate_inventory(self):
        """
        Do aggregation of the user and source data to populate the self.inv
        attribute with RDS resources.

        It needs the information of self.source_data and self.user_data,
        therefore it should be called after generate_source_data and
        generate_user_data.

        Returns:
            dict: RDS inventory with user and source data
        """

        inventory = {}

        for region in self.source_data.keys():
            for resource in self.source_data[region]:
                resource_id = resource['DbiResourceId']

                for key, value in \
                        self.user_data[resource_id].items():
                    resource[key] = value

                inventory[resource_id] = RDS(
                    {
                        resource_id: resource
                    }
                )

        return inventory


class Route53src(AWSBasesrc):
    """
    Class to gather and manipulate the AWS Route53 resources.

    Parameters:
        source_data (dict): Route53src compatible source_data dictionary.
        user_data (dict): Route53src compatible user_data dictionary.

    Public methods:
        generate_source_data: Generates the source_data attribute and returns
            it.
        generate_user_data: Generates the user_data attribute and returns it.
        generate_inventory: Generates the inventory dictionary with the source
            resource.

    Public attributes:
        id (str): ID of the resource.
        source_data (dict): Aggregated source supplied data.
        user_data (dict): Aggregated user supplied data.
        log (logging object):
    """

    def __init__(self, source_data={}, user_data={}):
        super().__init__(source_data, user_data)
        self.id = 'route53'

    def generate_source_data(self):
        """
        Do aggregation of the source data to generate the source dictionary
        into self.source_data, with the following structure:
            {
                'hosted_zones': [
                    {
                        'Config': {
                            'Comment': 'This is the description',
                            'PrivateZone': False,
                        },
                        'Id': '/hostedzone/hosted_zone_id',
                        'Name': 'hostedzone.org',
                        'ResourceRecordSetCount': 1,
                        'records': [
                            {
                                'Name': 'record1.clinv.org',
                                'ResourceRecords': [
                                    {
                                        'Value': '127.0.0.1'
                                    },
                                    {
                                        'Value': 'localhost'
                                    },
                                ],
                                'TTL': 172800,
                                'Type': 'CNAME'
                            },
                        ],
                    },
                ],
            }

        Returns:
            dict: content of self.source_data.
        """

        self.log.info('Fetching Route53 inventory')
        self.source_data = {}

        route53 = boto3.client('route53')

        # Fetch the hosted zones
        self.source_data['hosted_zones'] = \
            route53.list_hosted_zones()['HostedZones']

        # Prune unneeded information
        prune_keys = ['CallerReference']
        for zone in self.source_data['hosted_zones']:
            zone = self.prune_dictionary(zone, prune_keys)

        # Fetch the records
        for zone in self.source_data['hosted_zones']:
            raw_records = route53.list_resource_record_sets(
                HostedZoneId=zone['Id'],
            )

            zone['records'] = raw_records['ResourceRecordSets']

            while raw_records['IsTruncated']:
                raw_records = route53.list_resource_record_sets(
                    HostedZoneId=zone['Id'],
                    StartRecordName=raw_records['NextRecordName'],
                    StartRecordType=raw_records['NextRecordType'],
                )
                for record in raw_records['ResourceRecordSets']:
                    zone['records'].append(record)

        return self.source_data

    def generate_user_data(self):
        """
        Do aggregation of the user data to populate the self.user_data
        attribute with the user_data.yaml information or with default values.

        It needs the information of self.source_data, therefore it should be
        called after generate_source_data.

        Returns:
            dict: content of self.user_data.
        """

        for zone in self.source_data['hosted_zones']:
            for record in zone['records']:
                record_id = '{}-{}-{}'.format(
                    re.sub(r'/hostedzone/', '', zone['Id']),
                    re.sub(r'\.$', '', record['Name']),
                    record['Type'].lower(),
                )

                # Define the default user_data of the record
                try:
                    self.user_data[record_id]
                except KeyError:
                    self.user_data[record_id] = {
                        'description': 'tbd',
                        'to_destroy': 'tbd',
                        'monitored': 'tbd',
                        'state': 'active',
                    }
        return self.user_data

    def generate_inventory(self):
        """
        Do aggregation of the user and source data to populate the self.inv
        attribute with Route53 resources.

        It needs the information of self.source_data and self.user_data,
        therefore it should be called after generate_source_data and
        generate_user_data.

        Returns:
            dict: Route53 inventory with user and source data
        """

        inventory = {}

        for zone in self.source_data['hosted_zones']:
            for record in zone['records']:
                record_id = '{}-{}-{}'.format(
                    re.sub(r'/hostedzone/', '', zone['Id']),
                    re.sub(r'\.$', '', record['Name']),
                    record['Type'].lower(),
                )

                # Load the user_data into the source_data record
                for key, value in self.user_data[record_id].items():
                    record[key] = value

                # Add clinv needed information
                record['hosted_zone'] = {
                    'id': zone['Id'],
                    'name': zone['Name'],
                    'private': zone['Config']['PrivateZone'],
                }

                inventory[record_id] = Route53({record_id: record})
        return inventory


class S3src(AWSBasesrc):
    """
    Class to gather and manipulate the S3 resources.

    Parameters:
        source_data (dict): S3src compatible source_data
        dictionary.
        user_data (dict): S3src compatible user_data dictionary.

    Public methods:
        generate_source_data: Generates the source_data attribute and returns
            it.
        generate_user_data: Generates the user_data attribute and returns it.
        generate_inventory: Generates the inventory dictionary with the source
            resource.

    Public attributes:
        id (str): ID of the resource.
        source_data (dict): Aggregated source supplied data.
        user_data (dict): Aggregated user supplied data.
        log (logging object):
    """

    def __init__(self, source_data={}, user_data={}):
        super().__init__(source_data, user_data)
        self.id = 's3'

    def generate_source_data(self):
        """
        Do aggregation of the source data to generate the source dictionary
        into self.source_data, with the following structure:
            {
                's3_bucket_name': {
                    'CreationDate': datetime.datetime(
                        2012, 12, 12, 0, 7, 46, tzinfo=tzutc()
                    ),
                    'Name': 's3_bucket_name',
                    'permissions': {
                        'read': 'public',
                        'write': 'private',
                    },
                    'Grants': [
                        {
                            'Grantee': {
                                'DisplayName': 'admin',
                                'ID': 'admin_id',
                                'Type': 'CanonicalUser'
                            },
                            'Permission': 'READ'
                        },
                        {
                            'Grantee': {
                                'DisplayName': 'admin',
                                'ID': 'admin_id',
                                'Type': 'CanonicalUser'
                            },
                            'Permission': 'WRITE'
                        },
                        {
                            'Grantee': {
                                'Type': 'Group',
                                'URI': 'http://acs.amazonaws.com/'
                                        'groups/global/AllUsers'
                            },
                            'Permission': 'READ'
                        },
                    ],
                },
            }

        Returns:
            dict: content of self.source_data.
        """

        self.log.info('Fetching S3 inventory')
        self.source_data = {}

        public_acl_indicator = \
            'http://acs.amazonaws.com/groups/global/AllUsers'
        permissions_to_check = ['READ', 'WRITE']

        # Create S3 client, describe buckets.
        s3 = boto3.client('s3')
        list_bucket_response = s3.list_buckets()

        for bucket_dictionary in list_bucket_response['Buckets']:
            bucket_dictionary['Grants'] = s3.get_bucket_acl(
                Bucket=bucket_dictionary['Name']
            )['Grants']
            bucket_dictionary['permissions'] = {}

            # Check if there is any public access to the bucket
            for grant in bucket_dictionary['Grants']:
                for (key, value) in grant.items():
                    if key == 'Permission' and any(
                        permission in value
                        for permission in permissions_to_check
                    ):
                        for (grantee_attribute_key, grantee_attribute_value) \
                                in grant['Grantee'].items():
                            if 'URI' in grantee_attribute_key and \
                                    grant['Grantee']['URI'] == \
                                    public_acl_indicator:
                                bucket_dictionary['permissions'][value] = \
                                    'public'

            # If there is no public access, it means it's private
            for permission in permissions_to_check:
                try:
                    bucket_dictionary['permissions'][permission]
                except KeyError:
                    bucket_dictionary['permissions'][permission] = \
                        'private'

            self.source_data[bucket_dictionary['Name']] = bucket_dictionary
        return self.source_data

    def generate_user_data(self):
        """
        Do aggregation of the user data to populate the self.user_data
        attribute with the user_data.yaml information or with default values.

        It needs the information of self.source_data, therefore it should be
        called after generate_source_data.

        Returns:
            dict: content of self.user_data.
        """

        for resource_id, resource in self.source_data.items():
            # Define the default user_data of the record
            try:
                self.user_data[resource_id]
            except KeyError:
                self.user_data[resource_id] = {
                    'description': '',
                    'to_destroy': 'tbd',
                    'environment': 'tbd',
                    'desired_permissions': {
                        'read': 'tbd',
                        'write': 'tbd',
                    },
                    'state': 'active',
                }

        return self.user_data

    def generate_inventory(self):
        """
        Do aggregation of the user and source data to populate the self.inv
        attribute with S3 resources.

        It needs the information of self.source_data and self.user_data,
        therefore it should be called after generate_source_data and
        generate_user_data.

        Returns:
            dict: S3 inventory with user and source data
        """

        inventory = {}
        for resource_id, resource in self.source_data.items():
            # Load the user_data into the source_data record
            for key, value in self.user_data[resource_id].items():
                resource[key] = value

            inventory[resource_id] = S3({resource_id: resource})

        return inventory


class SecurityGroupsrc(AWSBasesrc):
    """
    Class to gather and manipulate the SecurityGroup resources.

    Parameters:
        source_data (dict): SecurityGroupsrc compatible source_data
        dictionary.
        user_data (dict): SecurityGroupsrc compatible user_data dictionary.

    Public methods:
        generate_source_data: Generates the source_data attribute and returns
            it.
        generate_user_data: Generates the user_data attribute and returns it.
        generate_inventory: Generates the inventory dictionary with the source
            resource.

    Public attributes:
        id (str): ID of the resource.
        source_data (dict): Aggregated source supplied data.
        user_data (dict): Aggregated user supplied data.
        log (logging object):
    """

    def __init__(self, source_data={}, user_data={}):
        super().__init__(source_data, user_data)
        self.id = 'security_groups'

    def generate_source_data(self):
        """
        Do aggregation of the source data to generate the source dictionary
        into self.source_data, with the following structure:
            {
                'sg-xxxxxxxx': {
                    'description': 'default group',
                    'GroupName': 'default',
                    'region': 'us-east-1',
                    'IpPermissions': [
                        {
                            'FromPort': 0,
                            'IpProtocol': 'udp',
                            'IpRanges': [],
                            'Ipv6Ranges': [],
                            'PrefixListIds': [],
                            'ToPort': 65535,
                            'UserIdGroupPairs': [],
                        },
                        ...
                    ],
                    'IpPermissionsEgress': [],
                },
            }

        Returns:
            dict: content of self.source_data.
        """

        self.log.info('Fetching SecurityGroup inventory')
        self.source_data = {}
        raw_data = {}

        for region in self.regions:
            ec2 = boto3.client('ec2', region_name=region)
            raw_data[region] = ec2.describe_security_groups()['SecurityGroups']

        prune_keys = [
            'GroupId',
            'OwnerId',
            'Description',
        ]

        for region in raw_data.keys():
            for resource in raw_data[region]:
                security_group_id = resource['GroupId']
                resource['description'] = resource['Description']
                resource['region'] = region
                resource = self.prune_dictionary(resource, prune_keys)
                self.source_data[security_group_id] = resource

        return self.source_data

    def generate_user_data(self):
        """
        Do aggregation of the user data to populate the self.user_data
        attribute with the user_data.yaml information or with default values.

        It needs the information of self.source_data, therefore it should be
        called after generate_source_data.

        Returns:
            dict: content of self.user_data.
        """

        for resource_id, resource in self.source_data.items():
            try:
                self.user_data[resource_id]
            except KeyError:
                self.user_data[resource_id] = {
                    'state': 'tbd',
                    'to_destroy': 'tbd',
                    'ingress': resource['IpPermissions'],
                    'egress': resource['IpPermissionsEgress'],
                }

        return self.user_data

    def generate_inventory(self):
        """
        Do aggregation of the user and source data to populate the self.inv
        attribute with SecurityGroup resources.

        It needs the information of self.source_data and self.user_data,
        therefore it should be called after generate_source_data and
        generate_user_data.

        Returns:
            dict: SecurityGroup inventory with user and source data
        """

        inventory = {}

        for resource_id, resource in self.source_data.items():
            # Load the user_data into the source_data record
            for key, value in self.user_data[resource_id].items():
                resource[key] = value

            inventory[resource_id] = SecurityGroup({resource_id: resource})

        return inventory


class VPCsrc(AWSBasesrc):
    """
    Class to gather and manipulate the VPC resources.

    Parameters:
        source_data (dict): VPCsrc compatible source_data
        dictionary.
        user_data (dict): VPCsrc compatible user_data dictionary.

    Public methods:
        generate_source_data: Generates the source_data attribute and returns
            it.
        generate_user_data: Generates the user_data attribute and returns it.
        generate_inventory: Generates the inventory dictionary with the source
            resource.

    Public attributes:
        id (str): ID of the resource.
        source_data (dict): Aggregated source supplied data.
        user_data (dict): Aggregated user supplied data.
        log (logging object):
    """

    def __init__(self, source_data={}, user_data={}):
        super().__init__(source_data, user_data)
        self.id = 'vpc'

    def generate_source_data(self):
        """
        Do aggregation of the source data to generate the source dictionary
        into self.source_data, with the following structure:
            {
            }

        Returns:
            dict: content of self.source_data.
        """

        self.log.info('Fetching VPC inventory')
        raw_data = {}

        for region in self.regions:
            ec2 = boto3.client('ec2', region_name=region)
            raw_data[region] = ec2.describe_vpcs()['Vpcs']

        prune_keys = [
            'CidrBlockAssociationSet',
            'OwnerId',
            'VpcId',
        ]

        for region in raw_data.keys():
            for resource in raw_data[region]:
                vpc_id = resource['VpcId']
                resource['region'] = region
                resource = self.prune_dictionary(resource, prune_keys)
                self.source_data[vpc_id] = resource

        return self.source_data

    def generate_user_data(self):
        """
        Do aggregation of the user data to populate the self.user_data
        attribute with the user_data.yaml information or with default values.

        It needs the information of self.source_data, therefore it should be
        called after generate_source_data.

        Returns:
            dict: content of self.user_data.
        """

        for resource_id, resource in self.source_data.items():
            try:
                self.user_data[resource_id]
            except KeyError:
                self.user_data[resource_id] = {
                    'state': 'tbd',
                    'to_destroy': 'tbd',
                    'description': 'tbd',
                }

        return self.user_data

    def generate_inventory(self):
        """
        Do aggregation of the user and source data to populate the self.inv
        attribute with VPC resources.

        It needs the information of self.source_data and self.user_data,
        therefore it should be called after generate_source_data and
        generate_user_data.

        Returns:
            dict: VPC inventory with user and source data
        """

        inventory = {}

        for resource_id, resource in self.source_data.items():
            # Load the user_data into the source_data record
            for key, value in self.user_data[resource_id].items():
                resource[key] = value

            inventory[resource_id] = VPC({resource_id: resource})

        return inventory


class ASGsrc(AWSBasesrc):
    """
    Class to gather and manipulate the ASG resources.

    Parameters:
        source_data (dict): ASGsrc compatible source_data
        dictionary.
        user_data (dict): ASGsrc compatible user_data dictionary.

    Public methods:
        generate_source_data: Generates the source_data attribute and returns
            it.
        generate_user_data: Generates the user_data attribute and returns it.
        generate_inventory: Generates the inventory dictionary with the source
            resource.

    Public attributes:
        id (str): ID of the resource.
        source_data (dict): Aggregated source supplied data.
        user_data (dict): Aggregated user supplied data.
        log (logging object):
    """

    def __init__(self, source_data={}, user_data={}):
        super().__init__(source_data, user_data)
        self.id = 'asg'

    def generate_source_data(self):
        """
        Do aggregation of the source data to generate the source dictionary
        into self.source_data, with the following structure:
            {
            }

        Returns:
            dict: content of self.source_data.
        """

        self.log.info('Fetching ASG inventory')
        self.source_data = {}

        return self.source_data

    def generate_user_data(self):
        """
        Do aggregation of the user data to populate the self.user_data
        attribute with the user_data.yaml information or with default values.

        It needs the information of self.source_data, therefore it should be
        called after generate_source_data.

        Returns:
            dict: content of self.user_data.
        """

        return self.user_data

    def generate_inventory(self):
        """
        Do aggregation of the user and source data to populate the self.inv
        attribute with ASG resources.

        It needs the information of self.source_data and self.user_data,
        therefore it should be called after generate_source_data and
        generate_user_data.

        Returns:
            dict: ASG inventory with user and source data
        """

        inventory = {}

        for resource_id, resource in self.source_data.items():
            # Load the user_data into the source_data record
            for key, value in self.user_data[resource_id].items():
                resource[key] = value

            inventory[resource_id] = ASG({resource_id: resource})

        return inventory


class ClinvAWSResource(ClinvGenericResource):
    """
    Abstract class to extend ClinvGenericResource, it gathers common method and
    attributes for the AWS resources.

    Public methods:
        search: Search in the resource data if a string matches.

    Public properties:
        monitored: Returns if the resource is monitored.
        region: Returns the region of the resource.
    """

    def __init__(self, raw_data):
        """
        Execute the __init__ of the parent class ClinvActiveResource.
        """

        super().__init__(raw_data)

    @property
    def region(self):
        """
        Do aggregation of data to return the region of the resource.

        Returns:
            str: Region of the resource.
        """

        return self._get_field('region', 'str')

    def search(self, search_string):
        """
        Extend the parent search method to include project specific search.

        Extend to search by:
            security groups
            region
            resource size


        Parameters:
            search_string (str): Regular expression to match with the
                resource data.

        Returns:
            bool: If the search_string matches resource data.
        """

        # Perform the ClinvGenericResource searches
        if super().search(search_string):
            return True

        # Search by region
        if re.match(search_string, self.region):
            return True

        # Search by type
        if re.match(search_string, self.type):
            return True

        return False

    @property
    def monitored(self):
        """
        Do aggregation of data to return if the resource is being monitored.

        Returns:
            str: Resource type.
        """

        try:
            monitored = self._get_field('monitored', 'str')
            if monitored not in [True, False]:
                monitored = 'unknown'
        except KeyError:
            monitored = 'unknown'

        return monitored


class EC2(ClinvAWSResource):
    """
    Class to extend the ClinvAWSResource abstract class. It gathers methods and
    attributes for the EC2 resources.

    Public methods:
        search: Search in the resource data if a string matches.
        print: Prints information of the resource.

    Public properties:
        name: Returns the name of the resource.
        security_groups: Returns the security groups of the resource.
        private_ips: Returns the private ips of the resource.
        public_ips: Returns the public ips of the resource.
        state: Returns the state of the resource.
        type: Returns the type of the resource.
        state_transition: Returns the reason of the transition of the resource.
        vpc: Returns the VPC of the resource.
    """

    def __init__(self, raw_data):
        """
        Execute the __init__ of the parent class ClinvActiveResource.
        """

        super().__init__(raw_data)

    @property
    def name(self):
        """
        Overrides the parent method to do aggregation of data to return the
        name of the resource.

        Returns:
            str: Name of the resource.
        """

        try:
            for tag in self.raw['Tags']:
                if tag['Key'] == 'Name':
                    return tag['Value']
        except KeyError:
            pass
        except TypeError:
            pass
        return 'none'

    @property
    def security_groups(self):
        """
        Do aggregation of data to return the security groups of the resource.

        Returns:
            dict: Security groups of the resource.
        """

        try:
            return {
                security_group['GroupId']: security_group['GroupName']
                for security_group in self.raw['SecurityGroups']
            }
        except KeyError:
            pass

    @property
    def private_ips(self):
        """
        Do aggregation of data to return the private ips of the resource.

        Returns:
            list: Private ips of the resource.
        """

        private_ips = []
        try:
            for interface in self.raw['NetworkInterfaces']:
                for address in interface['PrivateIpAddresses']:
                    private_ips.append(address['PrivateIpAddress'])
        except KeyError:
            pass
        return private_ips

    @property
    def public_ips(self):
        """
        Do aggregation of data to return the public ips of the resource.

        Returns:
            list: Private ips of the resource.
        """

        public_ips = []
        try:
            for interface in self.raw['NetworkInterfaces']:
                for association in interface['PrivateIpAddresses']:
                    public_ips.append(association['Association']['PublicIp'])
        except KeyError:
            pass
        return public_ips

    @property
    def state(self):
        """
        Overrides the parent method to do aggregation of data to return the
        state of the resource.

        Returns:
            str: State of the resource.
        """

        try:
            return self.raw['State']['Name']
        except KeyError:
            pass

    @property
    def type(self):
        """
        Do aggregation of data to return the resource type.

        Returns:
            str: Resource type.
        """

        return self._get_field('InstanceType', 'str')

    @property
    def state_transition(self):
        """
        Do aggregation of data to return the reason of the state transition of
        the resource.

        Returns:
            str: State transition of the resource.
        """
        return self._get_field('StateTransitionReason', 'str')

    @property
    def vpc(self):
        """
        Do aggregation of data to return the resource vpc.

        Returns:
            str: Resource type.
        """

        return self._get_optional_field('VpcId', 'str')

    def print(self):
        """
        Do aggregation of data to print information of the resource.

        It's more verbose than short_print but less than describe.

        Returns:
            stdout: Prints information of the resource.
        """

        print(self.id)
        print('  Name: {}'.format(self.name))
        print('  State: {}'.format(self.state))
        if self.state != 'running':
            print('  State Reason: {}'.format(self.state_transition))
        print('  Type: {}'.format(self.type))

        print('  SecurityGroups: ')
        for sg_id, sg_name in self.security_groups.items():
            print('    - {}: {}'.format(sg_id, sg_name))

        print('  PrivateIP: {}'.format(self.private_ips))
        print('  PublicIP: {}'.format(self.public_ips))
        print('  Region: {}'.format(self.region))

    def search(self, search_string):
        """
        Extend the parent search method to include project specific search.

        Extend to search by:
            Public Ips
            Private Ips

        Parameters:
            search_string (str): Regular expression to match with the
                resource data.

        Returns:
            bool: If the search_string matches resource data.
        """

        # Perform the ClinvAWSResource searches
        if super().search(search_string):
            return True

        # Search by public IP
        if self._match_list(search_string, self.public_ips):
            return True

        # Search by private IP
        if self._match_list(search_string, self.private_ips):
            return True

        # Search by security group
        if self._match_dict(search_string, self.security_groups):
            return True

        # Search by VPC.
        if self.vpc is not None and re.match(search_string, self.vpc):
            return True

        return False


class IAMGroup(ClinvGenericResource):
    """
    Class to extend the ClinvGenericResource abstract class. It gathers methods
    and attributes for the IAMGroup resources.

    Public methods:
        print: Prints information of the resource.

    Public properties:
        name: Returns the name of the record.
        users: Return the real users of the group.
        desired_users: Return the desired users of the group.
        inline_policies: Return the inline policies of the group.
        attached_policies: Return the attached policies of the group.
    """

    def __init__(self, raw_data):
        """
        Execute the __init__ of the parent class ClinvActiveResource.
        """

        super().__init__(raw_data)

    @property
    def name(self):
        """
        Overrides the parent method to do aggregation of data to return the
        name of the resource.

        Returns:
            str: Name of the resource.
        """

        return self._get_field('GroupName', 'str')

    @property
    def users(self):
        """
        Do aggregation of data to return the real users of the group.

        Returns:
            list: List of user ids.
        """

        return self._get_field('Users', 'list')

    @property
    def desired_users(self):
        """
        Do aggregation of data to return the desired users of the group.

        Returns:
            list: List of user ids.
        """

        return self._get_field('desired_users', 'list')

    @property
    def inline_policies(self):
        """
        Do aggregation of data to return the inline policies of the group.

        Returns:
            list: List of policy ids.
        """

        return self._get_field('InlinePolicies', 'list')

    @property
    def attached_policies(self):
        """
        Do aggregation of data to return the attached policies of the group.

        Returns:
            list: List of policy ids.
        """

        return self._get_field('AttachedPolicies', 'list')

    def print(self):
        """
        Override parent method to do aggregation of data to print information
        of the resource.

        Is more verbose than short_print but less verbose than the describe
        method.

        Returns:
            stdout: Prints information of the resource.
        """

        print(self.id)
        print('  Name: {}'.format(self.name))
        print('  Description: {}'.format(self.description))
        print('  Users:'),
        for user_id in self.users:
            print('    - {}'.format(user_id))
        print('  AttachedPolicies:'),
        for policy_id in self.attached_policies:
            print('    - {}'.format(policy_id))
        print('  InlinePolicies:'),
        for policy_id in self.inline_policies:
            print('    - {}'.format(policy_id))
        print('  State: {}'.format(self.state)),
        print('  Destroy: {}'.format(self.to_destroy)),

    def search(self, search_string):
        """
        Extend the parent search method to include iam group specific search.

        Extend to search by:
            users in group
            Policies ids

        Parameters:
            search_string (str): Regular expression to match with the
                resource data.

        Returns:
            bool: If the search_string matches resource data.
        """

        # Perform the ClinvAWSResource searches
        if super().search(search_string):
            return True

        # Search by user ids
        if self._match_list(search_string, self.users) or \
                self._match_list(search_string, self.desired_users):
            return True

        # Search by policy ids
        if self._match_list(search_string, self.attached_policies) or \
                self._match_list(search_string, self.inline_policies):
            return True

        return False


class IAMUser(ClinvGenericResource):
    """
    Class to extend the ClinvGenericResource abstract class. It gathers methods
    and attributes for the IAMUser resources.

    Public properties:
        name: Returns the name of the user.

    Public methods:
        print: Prints information of the resource.
    """

    def __init__(self, raw_data):
        """
        Execute the __init__ of the parent class ClinvActiveResource.
        """

        super().__init__(raw_data)

    def print(self):
        """
        Override parent method to do aggregation of data to print information
        of the resource.

        Is more verbose than short_print but less verbose than the describe
        method.

        Returns:
            stdout: Prints information of the resource.
        """

        print(self.id)
        print('  Name: {}'.format(self.name))
        print('  Description: {}'.format(self.description))
        print('  State: {}'.format(self.state)),
        print('  Destroy: {}'.format(self.to_destroy)),


class RDS(ClinvAWSResource):
    """
    Class to extend the ClinvAWSResource abstract class. It gathers methods
    and attributes for the RDS resources.

    Public properties:
        endpoint: Return the database endpoint.
        engine: Return the database type and version.
        name: Returns the name of the resource.
        security_groups: Returns the security groups of the resource.
        type: Returns the type of the resource.
        state: Returns the state of the resource.
        vpc: Returns the VPC of the resource.
    """

    def __init__(self, raw_data):
        """
        Execute the __init__ of the parent class ClinvActiveResource.
        """

        super().__init__(raw_data)

    @property
    def engine(self):
        """
        Overrides the parent method to do aggregation of data to return the
        type and version of the resource database.

        Returns:
            str: Name of the resource.
        """

        return '{} {}'.format(
            self._get_field('Engine', 'str'),
            self._get_field('EngineVersion', 'str'),
        )

    @property
    def name(self):
        """
        Overrides the parent method to do aggregation of data to return the
        name of the resource.

        Returns:
            str: Name of the resource.
        """

        return self._get_field('DBInstanceIdentifier', 'str')

    @property
    def state(self):
        """
        Overrides the parent method to do aggregation of data to return the
        state of the resource.

        Returns:
            str: State of the resource.
        """

        return self._get_field('DBInstanceStatus', 'str')

    @property
    def security_groups(self):
        """
        Do aggregation of data to return the security groups of the resource.

        Returns:
            list: Security groups of the resource.
        """

        security_groups = self._get_field('DBSecurityGroups', 'list')

        for security_group in self._get_field('VpcSecurityGroups', 'list'):
            security_groups.append(security_group['VpcSecurityGroupId'])

        return security_groups

    @property
    def type(self):
        """
        Do aggregation of data to return the resource type.

        Returns:
            str: Resource type.
        """

        return self._get_field('DBInstanceClass', 'str')

    @property
    def endpoint(self):
        """
        Do aggregation of data to return the resource endpoint.

        Returns:
            str: Resource type.
        """

        endpoint_dict = self._get_field('Endpoint', 'dict')
        return '{}:{}'.format(endpoint_dict['Address'], endpoint_dict['Port'])

    @property
    def vpc(self):
        """
        Overrides the parent method to do aggregation of data to return the
        name of the resource.

        Returns:
            str: Name of the resource.
        """

        return self.raw['DBSubnetGroup']['VpcId']

    def print(self):
        """
        Override parent method to do aggregation of data to print information
        of the resource.

        Is more verbose than short_print but less verbose than the describe
        method.

        Returns:
            stdout: Prints information of the resource.
        """

        print(self.id)
        print('  Name: {}'.format(self.name))
        print('  Endpoint: {}'.format(self.endpoint)),
        print('  Type: {}'.format(self.type))
        print('  Engine: {}'.format(self.engine))
        print('  Description: {}'.format(self.description))
        print('  SecurityGroups:')
        for security_group in self.security_groups:
            print('    - {}'.format(security_group))

    def search(self, search_string):
        """
        Extend the parent search method to include project specific search.

        Extend to search by:
            Security groups
            VPC

        Parameters:
            search_string (str): Regular expression to match with the
                resource data.

        Returns:
            bool: If the search_string matches resource data.
        """

        # Perform the ClinvAWSResource searches
        if super().search(search_string):
            return True

        # Search by security group
        if self._match_list(search_string, self.security_groups):
            return True

        # Search by VPC.
        if re.match(search_string, self.vpc):
            return True

        return False


class Route53(ClinvGenericResource):
    """
    Class to extend the ClinvGenericResource abstract class. It gathers methods
    and attributes for the Route53 resources.

    Public properties:
        name: Returns the name of the record.
        value: Returns the value of the record.
        type: Returns the type of the record.
        hosted_zone: Returns the hosted zone name of the resource.
        hosted_zone_id: Returns the hosted zone id of the resource.
        monitored: Returns if the resource is being monitored.
        private: Returns if the resource is private.
        print: Prints information of the resource.
        short_print: Prints the resource id.
    """

    def __init__(self, raw_data):
        """
        Execute the __init__ of the parent class ClinvActiveResource.
        """

        super().__init__(raw_data)

    @property
    def name(self):
        """
        Overrides the parent method to do aggregation of data to return the
        name of the resource.

        Returns:
            str: Name of the resource.
        """

        return self._get_field('Name', 'str')

    @property
    def to_destroy(self):
        """
        Overrides the parent method to do aggregation of data to return the
        if we want to destroy the resource.

        Returns:
            str: If we want to destroy the resource
        """

        return self._get_field('to_destroy', 'str')

    @property
    def value(self):
        """
        Do aggregation of data to return the value of the record.

        Returns:
            list: Value of the record set
        """

        try:
            return [record['Value'] for record in self.raw['ResourceRecords']]
        except KeyError:
            return [self.raw['AliasTarget']['DNSName']]

    @property
    def type(self):
        """
        Do aggregation of data to return the resource type.

        Returns:
            str: Resource type.
        """

        return self._get_field('Type', 'str')

    @property
    def hosted_zone(self):
        """
        Do aggregation of data to return the resource hosted zone name.

        Returns:
            str: Resource hosted zone name.
        """

        return self.raw['hosted_zone']['name']

    @property
    def hosted_zone_id(self):
        """
        Do aggregation of data to return the resource hosted zone id.

        Returns:
            str: Resource hosted zone id.
        """

        return self.raw['hosted_zone']['id']

    @property
    def access(self):
        """
        Do aggregation of data to return if the resource is private.

        Returns:
            str: Returns 'public' or 'private'
        """

        if self.raw['hosted_zone']['private']:
            return 'private'
        else:
            return 'public'

    @property
    def monitored(self):
        """
        Do aggregation of data to return if the resource is being monitored.

        Returns:
            str: Resource type.
        """

        try:
            monitored = self._get_field('monitored', 'str')
            if monitored not in [True, False]:
                monitored = 'unknown'
        except KeyError:
            monitored = 'unknown'

        return monitored

    def short_print(self):
        """
        Override parent method to do aggregation of data to print the id of the
        resource.

        Is less verbose than print and describe methods.

        Returns:
            stdout: Prints 'id: name' of the resource.
        """

        print(self.id)

    def print(self):
        """
        Override parent method to do aggregation of data to print information
        of the resource.

        Is more verbose than short_print but less verbose than the describe
        method.

        Returns:
            stdout: Prints information of the resource.
        """

        print(self.id)
        print('  Name: {}'.format(self.name))
        print('  Value:')
        for value in self.value:
            print('    {}'.format(value))
        print('  Type: {}'.format(self.type))
        print('  Zone: {}'.format(self.hosted_zone_id))
        print('  Access: {}'.format(self.access))
        print('  Description: {}'.format(self.description))
        print('  Destroy: {}'.format(self.to_destroy))

    def search(self, search_string):
        """
        Extend the parent search method to include project specific search.

        Extend to search by:
            Record value
            Record type

        Parameters:
            search_string (str): Regular expression to match with the
                resource data.

        Returns:
            bool: If the search_string matches resource data.
        """

        # Perform the parent searches
        if super().search(search_string):
            return True

        # Search by value
        for value in self.value:
            if re.match(search_string, value):
                return True

        # Search by type
        if re.match(search_string, self.type, re.IGNORECASE):
            return True

        return False


class S3(ClinvGenericResource):
    """
    Class to extend the ClinvGenericResource abstract class. It gathers methods
    and attributes for the S3 resources.

    Public properties:
        name: Returns the name of the resource.
        monitored: Returns if the resource is monitored.
        print: Prints information of the resource.
    """

    def __init__(self, raw_data):
        """
        Execute the __init__ of the parent class ClinvActiveResource.
        """

        super().__init__(raw_data)

    @property
    def name(self):
        """
        Overrides the parent method to do aggregation of data to return the
        name of the resource.

        Returns:
            str: Name of the resource.
        """

        return self._get_field('Name', 'str')

    @property
    def monitored(self):
        """
        Do aggregation of data to return if the resource is being monitored.

        Returns:
            str: Resource type.
        """

        try:
            monitored = self._get_field('monitored', 'str')
            if monitored not in [True, False]:
                monitored = 'unknown'
        except KeyError:
            monitored = 'unknown'

        return monitored

    def print(self):
        """
        Override parent method to do aggregation of data to print information
        of the resource.

        Is more verbose than short_print but less verbose than the describe
        method.

        Returns:
            stdout: Prints information of the resource.
        """

        print(self.id)
        print('  Description: {}'.format(self.description))
        print('  Permissions: desired/real'),
        print('      READ: {}/{}'.format(
            self.raw['desired_permissions']['read'],
            self.raw['permissions']['READ']
        )),
        print('      WRITE: {}/{}'.format(
            self.raw['desired_permissions']['write'],
            self.raw['permissions']['WRITE']
        )),
        print('  Environment: {}'.format(self.raw['environment'])),
        print('  State: {}'.format(self.state)),
        print('  Destroy: {}'.format(self.to_destroy))


class SecurityGroup(ClinvGenericResource):
    """
    Class to extend the ClinvGenericResource abstract class. It gathers methods
    and attributes for the SecurityGroup resources.

    Public methods:
        print: Prints information of the resource.
        is_related: Return if the security group is related with the contents
            of a regular expression.
        is_synchronized: Check if the real state of the security group
            is the same as the expected.
        search: Extend the parent search method to include security_groups
            specific search.

    Private methods:
        _print_security_rule: print the information of a security rule.
        _is_security_rule_related: Return if the security rule is related with
            the contents of a regular expression.

    Public properties:
        name: Returns the name of the resource.
        vpc: VPC id of the resource.
    """

    def __init__(self, raw_data):
        """
        Execute the __init__ of the parent class ClinvActiveResource.
        """

        super().__init__(raw_data)

    @property
    def name(self):
        """
        Overrides the parent method to do aggregation of data to return the
        name of the resource.

        Returns:
            str: Name of the resource.
        """

        return self._get_field('GroupName')

    def is_synchronized(self):
        """
        Check if the real state of the security group is the same as the
        expected.

        Returns:
            bool: If the state is synchronized.
        """

        if self.raw['ingress'] == self.raw['IpPermissions'] and \
                self.raw['egress'] == self.raw['IpPermissionsEgress']:
            return True
        return False

    def _print_security_group_pairs_information(self, security_group_pair):
        """
        Print the information of the UserIdGroupPairs security rule part.

        Input:
            security_group_pair (dict): Security group pair dictionary,
                for example:

                {
                    'GroupId': 'sg-yyyyyyyy',
                    'UserId': 'zzzzzzzzzzzz',
                    'Description': 'sg description',
                }

        Return:
            stdout: Print the information with a defined format.
        """
        try:
            print('      - {}: {}'.format(
                security_group_pair['GroupId'],
                security_group_pair['Description'],
            ))
        except KeyError:
            print('      - {}'.format(security_group_pair['GroupId']))

    def _print_security_rule(self, security_rule):
        """
        Print the information of a security rule.

        Input:
            security_rule (dict): Security rule dictionary, for example:

                {
                    'FromPort': 0,
                    'IpProtocol': 'tcp',
                    'IpRanges': [],
                    'Ipv6Ranges': [],
                    'PrefixListIds': [],
                    'ToPort': 65535,
                }

        Return:
            stdout: Print the information with a defined format.
        """
        protocol = security_rule['IpProtocol'].upper()

        if protocol == 'ICMP':
            port_string = ''
        elif protocol == '-1':
            protocol = 'All Traffic'
            port_string = ''
        else:
            if security_rule['FromPort'] == security_rule['ToPort']:
                port_string = security_rule['FromPort']
            else:
                port_string = '{}-{}'.format(
                    security_rule['FromPort'],
                    security_rule['ToPort'],
                )

        print('    {}: {}'.format(protocol, port_string))

        try:
            if len(security_rule['IpRanges']) > 0:
                for cidr in security_rule['IpRanges']:
                    print('      - {}'.format(cidr['CidrIp']))
        except KeyError:
            pass

        try:
            if len(security_rule['UserIdGroupPairs']) > 0:
                for security_group in security_rule['UserIdGroupPairs']:
                    self._print_security_group_pairs_information(
                        security_group
                    )

        except KeyError:
            pass

    def _is_security_rule_related(self, regexp, security_rule):
        """
        Return if the security rule is related with the contents of a
        regular expression.

        It checks in the security group rules CIDRs, related security groups
        and ports.

        Input:
            regexp (dict): Regular expression to test.
            security_rule (dict): Security rule dictionary, for example:

                {
                    'FromPort': 0,
                    'IpProtocol': 'tcp',
                    'IpRanges': [],
                    'Ipv6Ranges': [],
                    'PrefixListIds': [],
                    'ToPort': 65535,
                }

        Return:
            bool: If it's related
        """
        # Check regular expression in the associated IPv4s.
        for cidr in security_rule['IpRanges']:
            if re.match(regexp, cidr['CidrIp']):
                return True

        # Check regular expression in the associated ports.
        try:
            port_to_test = int(regexp)
            if port_to_test >= security_rule['FromPort'] and \
                    port_to_test <= security_rule['ToPort']:
                return True
        except ValueError:
            pass

        # Check regular expression in the associated security groups
        for security_group in security_rule['UserIdGroupPairs']:
            if re.match(regexp, security_group['GroupId']):
                return True

    def is_related(self, regexp):
        """
        Return if the security group is related with the contents of a
        regular expression.

        It checks in the security group rules CIDRs, related security groups
        and ports.

        Input:
            regexp (dict): Regular expression to test.

        Return:
            bool: If it's related
        """

        for security_rule in self._get_field('IpPermissions'):
            if self._is_security_rule_related(regexp, security_rule):
                return True

        for security_rule in self._get_field('IpPermissionsEgress'):
            if self._is_security_rule_related(regexp, security_rule):
                return True

    def print(self):
        """
        Override parent method to do aggregation of data to print information
        of the resource.

        Returns:
            stdout: Prints information of the resource.
        """

        print(self.id)
        print('  Name: {}'.format(self.name))
        print('  Description: {}'.format(self.description))
        print('  State: {}'.format(self.state)),
        print('  Destroy: {}'.format(self.to_destroy)),
        print('  Synchronized: {}'.format(str(self.is_synchronized())))
        print('  Region: {}'.format(self._get_field('region', 'str')))
        print('  VPC: {}'.format(self.vpc))
        print('  Ingress:')
        for security_rule in self._get_field('IpPermissions'):
            self._print_security_rule(security_rule)
        print('  Egress:')
        for security_rule in self._get_field('IpPermissionsEgress'):
            self._print_security_rule(security_rule)

    def search(self, search_string):
        """
        Extend the parent search method to include security_groups specific
        search.

        Extend to search by:
            CIDR in security group ingress and egress rules.
            Security groups in security group ingress and egress rules.
            Ports in security group ingress and egress rules.
            VPC.

        Parameters:
            search_string (str): Regular expression to match with the
                resource data.

        Returns:
            bool: If the search_string matches resource data.
        """

        # Perform the ClinvGenericResource searches.
        if super().search(search_string):
            return True

        # Search by CIDR, port and security groups in the rules.
        if self.is_related(search_string):
            return True

        # Search by VPC.
        if self.vpc is not None and re.match(search_string, self.vpc):
            return True

        return False

    @property
    def vpc(self):
        """
        Overrides the parent method to do aggregation of data to return the
        name of the resource.

        Returns:
            str: Name of the resource.
        """

        return self._get_optional_field('VpcId')


class VPC(ClinvGenericResource):
    """
    Class to extend the ClinvGenericResource abstract class. It gathers methods
    and attributes for the VPC resources.

    Public methods:
        print: Prints information of the resource.

    Public properties:
        name: Returns the name of the record.
    """

    def __init__(self, raw_data):
        """
        Execute the __init__ of the parent class ClinvActiveResource.
        """

        super().__init__(raw_data)

    @property
    def name(self):
        """
        Overrides the parent method to do aggregation of data to return the
        name of the resource.

        Returns:
            str: Name of the resource.
        """

        try:
            for tag in self.raw['Tags']:
                if tag['Key'] == 'Name':
                    return tag['Value']
        except KeyError:
            pass
        except TypeError:
            pass
        return 'none'

    @property
    def cidr(self):
        """
        Do aggregation of data to return the VPC CIDR.

        Returns:
            str: CIDR.
        """

        return self._get_field('CidrBlock', 'str')

    def print(self):
        """
        Override parent method to do aggregation of data to print information
        of the resource.

        Returns:
            stdout: Prints information of the resource.
        """

        print(self.id)
        print('  Name: {}'.format(self.name))
        print('  Description: {}'.format(self.description))
        print('  State: {}'.format(self.state)),
        print('  Destroy: {}'.format(self.to_destroy)),
<<<<<<< HEAD


class ASG(ClinvGenericResource):
    """
    Abstract class to extend ClinvGenericResource, it gathers method and
    attributes for the ASG resources.

    Public methods:
        print: Prints the name of the resource
        short_print: Prints information of the resource

    Public properties:
        name: Returns the name of the record.
    """

    def __init__(self, raw_data):
        """
        Execute the __init__ of the parent class ClinvActiveResource.
        """

        super().__init__(raw_data)
=======
        print('  Region: {}'.format(self._get_field('region', 'str')))
        print('  CIDR: {}'.format(self.cidr))
>>>>>>> 76c99ccf
<|MERGE_RESOLUTION|>--- conflicted
+++ resolved
@@ -2609,7 +2609,8 @@
         print('  Description: {}'.format(self.description))
         print('  State: {}'.format(self.state)),
         print('  Destroy: {}'.format(self.to_destroy)),
-<<<<<<< HEAD
+        print('  Region: {}'.format(self._get_field('region', 'str')))
+        print('  CIDR: {}'.format(self.cidr))
 
 
 class ASG(ClinvGenericResource):
@@ -2630,8 +2631,4 @@
         Execute the __init__ of the parent class ClinvActiveResource.
         """
 
-        super().__init__(raw_data)
-=======
-        print('  Region: {}'.format(self._get_field('region', 'str')))
-        print('  CIDR: {}'.format(self.cidr))
->>>>>>> 76c99ccf
+        super().__init__(raw_data)