--- conflicted
+++ resolved
@@ -50,11 +50,7 @@
         return
 
     if args.subcommand == "generate":
-<<<<<<< HEAD
-        inventory.generate()
-=======
         inventory.generate(args.resource_type)
->>>>>>> b9afd08a
     else:
         inventory.load()
         if args.subcommand == "search":
